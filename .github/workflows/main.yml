--- conflicted
+++ resolved
@@ -83,17 +83,10 @@
       - name: Install CLISOPS
         run: |
             pip install -e ".[dev]"
-<<<<<<< HEAD
-#      - name: Install xarray@main
-#        run: |
-#            source activate clisops
-#            pip install git+https://github.com/pydata/xarray.git@main#egg=xarray
-=======
       - name: Install xarray@main
         if: ${{ matrix.upstream }}
         run: |
             pip install git+https://github.com/pydata/xarray.git@main#egg=xarray
->>>>>>> 060b23b5
       - name: Test with conda
         run: |
             pytest --cov tests