--- conflicted
+++ resolved
@@ -86,15 +86,9 @@
       - name: Install CI libraries
         run: |
           python -m pip install --require-hashes -r CI/requirements_ci.txt
-<<<<<<< HEAD
-
       - name: Environment Caching (Linux)
-        uses: actions/cache@5a3ec84eff668545956fd18022155c47e93e2684 # v4.2.3
+        uses: actions/cache@0400d5f644dc74513175e3cd8d07132dd4860809 # v4.2.4
         if: matrix.os == 'ubuntu-latest'
-=======
-      - name: Environment Caching
-        uses: actions/cache@0400d5f644dc74513175e3cd8d07132dd4860809 # v4.2.4
->>>>>>> 7d0b407b
         with:
           path: |
             ~/.cache/mini-esgf-data
@@ -135,12 +129,8 @@
         shell: bash -l {0}
     steps:
       - name: Harden Runner
-<<<<<<< HEAD
-        uses: step-security/harden-runner@6c439dc8bdf85cadbbce9ed30d1c7b959517bc49 # v2.12.2
+        uses: step-security/harden-runner@ec9f2d5744a09debf3a187a3f4f675c53b671911 # v2.13.0
         if: matrix.os == 'ubuntu-latest'
-=======
-        uses: step-security/harden-runner@ec9f2d5744a09debf3a187a3f4f675c53b671911 # v2.13.0
->>>>>>> 7d0b407b
         with:
           disable-sudo: true
           egress-policy: audit
@@ -160,10 +150,8 @@
       - name: Install CLISOPS
         run: |
           python -m pip install --no-user --no-deps --editable .
-<<<<<<< HEAD
-
       - name: Test Data Caching (Linux)
-        uses: actions/cache@5a3ec84eff668545956fd18022155c47e93e2684 # v4.2.3
+        uses: actions/cache@0400d5f644dc74513175e3cd8d07132dd4860809 # v4.2.4
         if : matrix.os == 'ubuntu-latest'
         with:
           path: |
@@ -171,12 +159,8 @@
             ~/.cache/xclim-testdata
           key: ${{ runner.os }}-${{ hashFiles('pyproject.toml', 'tox.ini') }}-conda-${{ env.ESGF_TEST_DATA_VERSION }}
       - name: Test Data Caching (macOS)
-        uses: actions/cache@5a3ec84eff668545956fd18022155c47e93e2684 # v4.2.3
+        uses: actions/cache@0400d5f644dc74513175e3cd8d07132dd4860809 # v4.2.4
         if: matrix.os == 'ubuntu-latest'
-=======
-      - name: Test Data Caching
-        uses: actions/cache@0400d5f644dc74513175e3cd8d07132dd4860809 # v4.2.4
->>>>>>> 7d0b407b
         with:
           path: |
             ~/.cache/mini-esgf-data
