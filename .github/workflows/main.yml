--- conflicted
+++ resolved
@@ -69,17 +69,10 @@
             conda env create -f environment.yml
             source activate clisops
             pip install -e ".[dev]"
-<<<<<<< HEAD
-            pip install pangeo-xesmf==0.6.0
+            pip install pangeo-xesmf==0.6.2
 #            pip install --upgrade git+https://github.com/pangeo-data/xESMF.git
       - name: Test with conda
         run: |
             source activate clisops
             python -m pytest --cov tests
-=======
-      - name: Test with conda
-        run: |
-            source activate clisops
-            pytest --cov tests
-        continue-on-error: false
->>>>>>> 9b5d4907
+        continue-on-error: false