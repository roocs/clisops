--- conflicted
+++ resolved
@@ -83,29 +83,16 @@
     LOGGER.debug(f"Mapping parameters: time: {time}, area: {area}, level: {level}")
     args = utils.map_params(dataset, time, area, level)
 
-<<<<<<< HEAD
-    time_slices = get_time_slices(
-        dataset, split_method, start=args["start_date"], end=args["end_date"]
-    )
+    subset_ds = _subset(ds, args)
 
     outputs = list()
-=======
-    subset_ds = _subset(ds, args)
-
-    outputs = []
->>>>>>> 5eb10612
     namer = get_file_namer(file_namer)()
 
     time_slices = get_time_slices(subset_ds, split_method)
 
     for tslice in time_slices:
-
         result_ds = subset_ds.sel(time=slice(tslice[0], tslice[1]))
         LOGGER.info(f"Processing subset for times: {tslice}")
-<<<<<<< HEAD
-        result_ds = _subset(dataset, args)
-=======
->>>>>>> 5eb10612
 
         output = get_output(result_ds, output_type, output_dir, namer)
         outputs.append(output)
