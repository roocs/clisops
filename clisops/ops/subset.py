--- conflicted
+++ resolved
@@ -1,10 +1,7 @@
-<<<<<<< HEAD
 from datetime import datetime as dt
 from pathlib import Path
 from typing import List, Optional, Tuple, Union
 
-=======
->>>>>>> 63683f5a
 import xarray as xr
 
 from clisops import logging, utils
