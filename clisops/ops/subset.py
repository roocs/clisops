from pathlib import Path
from typing import Dict, List, Optional, Tuple, Union

import xarray as xr
from loguru import logger
from roocs_utils.parameter import parameterise
from roocs_utils.parameter.area_parameter import AreaParameter
from roocs_utils.parameter.level_parameter import LevelParameter
<<<<<<< HEAD
from roocs_utils.parameter.param_utils import Interval, Series
=======
from roocs_utils.parameter.param_utils import Interval, TimeComponents
>>>>>>> 71f4424a
from roocs_utils.parameter.time_components_parameter import TimeComponentsParameter
from roocs_utils.parameter.time_parameter import TimeParameter

from clisops.core import (
    subset_bbox,
    subset_level,
    subset_level_by_values,
    subset_time,
    subset_time_by_components,
    subset_time_by_values,
)
from clisops.core.subset import assign_bounds, get_lat, get_lon  # noqa
from clisops.ops.base_operation import Operation
from clisops.utils.dataset_utils import cf_convert_between_lon_frames

__all__ = ["Subset", "subset"]


class Subset(Operation):
    def _resolve_params(self, **params):
        """Generates a dictionary of subset parameters."""
        time = params.get("time", None)
        area = params.get("area", None)
        level = params.get("level", None)
        time_comps = params.get("time_components", None)

        logger.debug(
            f"Mapping parameters: time: {time}, area: {area}, "
            f"level: {level}, time_components: {time_comps}."
        )

        # Set up args dictionary to be used by `self._calculate()`
        args = dict()

        parameters = parameterise(
            collection=self.ds,
            time=time,
            area=area,
            level=level,
            time_components=time_comps,
        )

        # For each required parameter, check if the parameter can be accessed as a tuple
        # If not: then use the dictionary representation for it
        for param_name in ["time", "area", "level", "time_components"]:

            param_value = parameters.get(param_name)
            if param_value.value is not None:
                args.update(param_value.asdict())

        # Rename start_time and end_time to start_date and end_date to
        # match clisops.core.subset function parameters.
        if "start_time" in args:
            args["start_date"] = args.pop("start_time")

        if "end_time" in args:
            args["end_date"] = args.pop("end_time")

        self.params = args

    def _calculate(self):
        if "lon_bnds" and "lat_bnds" in self.params:
            lon = get_lon(self.ds)
            lat = get_lat(self.ds)

            # ensure lat/lon bounds are in the same order as data, before trying to roll
            # if descending in dataset, they will be flipped in subset_bbox
            self.params["lon_bnds"], self.params["lat_bnds"] = (
                assign_bounds(self.params.get("lon_bnds"), self.ds[lon.name]),
                assign_bounds(self.params.get("lat_bnds"), self.ds[lat.name]),
            )

            # subset with space and optionally time and level
            logger.debug(f"subset_bbox with parameters: {self.params}")
            # bounds are always ascending, so if lon is descending rolling will not work.
            ds, lb, ub = cf_convert_between_lon_frames(
                self.ds, self.params.get("lon_bnds")
            )
            self.params["lon_bnds"] = (lb, ub)
            try:
                kwargs = {}
                valid_args = [
                    "lon_bnds",
                    "lat_bnds",
                    "start_date",
                    "end_date",
                    "first_level",
                    "last_level",
                    "time_values",
                    "level_values",
                ]
                for arg in valid_args:
                    kwargs.setdefault(arg, self.params.get(arg, None))
                result = subset_bbox(ds, **kwargs)
            except NotImplementedError:
                lon_min, lon_max = lon.values.min(), lon.values.max()
                raise Exception(
                    f"The requested longitude subset {self.params.get('lon_bnds')} is not within the longitude bounds "
                    "of this dataset and the data could not be converted to this longitude frame successfully. "
                    "Please re-run your request with longitudes within the bounds of the dataset: "
                    f"({lon_min:.2f}, {lon_max:.2f})"
                )
        else:
            kwargs = {}
            valid_args = ["start_date", "end_date"]
            for arg in valid_args:
                kwargs.setdefault(arg, self.params.get(arg, None))

            # Subset over time interval if requested
            if any(kwargs.values()):
                logger.debug(f"subset_time with parameters: {kwargs}")
                result = subset_time(self.ds, **kwargs)
            # Subset a series of time values if requested
            elif self.params.get("time_values"):
                result = subset_time_by_values(
                    self.ds, time_values=self.params["time_values"]
                )
            else:
                result = self.ds

            # Now test for level subsetting
            kwargs = {}
            valid_args = ["first_level", "last_level"]

            for arg in valid_args:
                kwargs.setdefault(arg, self.params.get(arg, None))

            # Subset with level only
            if any(kwargs.values()):
                # ensure bounds are ascending
                if self.params.get("first_level") > self.params.get("last_level"):
                    first, last = self.params.get("first_level"), self.params.get(
                        "last_level"
                    )
                    self.params["first_level"], self.params["last_level"] = last, first

                logger.debug(f"subset_level with parameters: {kwargs}")
                result = subset_level(result, **kwargs)

            elif self.params.get("level_values", None):
                kwargs = {"level_values": self.params["level_values"]}
                logger.debug(f"subset_level_by_values with parameters: {kwargs}")
                result = subset_level_by_values(result, **kwargs)

        # Now apply time components if specified
        time_comps = self.params.get("time_components")
        if time_comps:
            logger.debug(f"subset_by_time_components with parameters: {time_comps}")
            result = subset_time_by_components(result, time_components=time_comps)

        return result


def subset(
    ds: Union[xr.Dataset, str, Path],
    *,
<<<<<<< HEAD
    time: Optional[Union[str, Tuple[str, str], TimeParameter, Series, Interval]] = None,
=======
    time: Optional[Union[str, Tuple[str, str], TimeParameter, Interval]] = None,
>>>>>>> 71f4424a
    area: Optional[
        Union[
            str,
            Tuple[
                Union[int, float, str],
                Union[int, float, str],
                Union[int, float, str],
                Union[int, float, str],
            ],
            AreaParameter,
        ]
    ] = None,
    level: Optional[
        Union[
            str,
            Tuple[Union[int, float, str], Union[int, float, str]],
            LevelParameter,
            Interval,
        ]
    ] = None,
    time_components: Optional[
        Union[str, Dict, TimeComponents, TimeComponentsParameter]
    ] = None,
    output_dir: Optional[Union[str, Path]] = None,
    output_type="netcdf",
    split_method="time:auto",
    file_namer="standard",
) -> List[Union[xr.Dataset, str]]:
    """Subset operation.

    Parameters
    ----------
    ds : Union[xr.Dataset, str]
    time : Optional[Union[str, Tuple[str, str], TimeParameter, Series, Interval]] = None,
    area : str or AreaParameter or Tuple[Union[int, float, str], Union[int, float, str], Union[int, float, str], Union[int, float, str]], optional
    level : Optional[Union[str, Tuple[Union[int, float, str], Union[int, float, str]], LevelParameter, Interval] = None,
    time_components : Optional[Union[str, Dict, TimeComponentsParameter]] = None,
    output_dir : Optional[Union[str, Path]] = None
    output_type : {"netcdf", "nc", "zarr", "xarray"}
    split_method : {"time:auto"}
    file_namer : {"standard", "simple"}

    Returns
    -------
    List[Union[xr.Dataset, str]]
        A list of the subsetted outputs in the format selected; str corresponds to file paths if the
        output format selected is a file.

    Examples
    --------
    | ds: xarray Dataset or "cmip5.output1.MOHC.HadGEM2-ES.rcp85.mon.atmos.Amon.r1i1p1.latest.tas"
    | time: ("1999-01-01T00:00:00", "2100-12-30T00:00:00") or "2085-01-01T12:00:00Z/2120-12-30T12:00:00Z"
    | area: (-5.,49.,10.,65) or "0.,49.,10.,65" or [0, 49.5, 10, 65]
    | level: (1000.,) or "1000/2000" or ("1000.50", "2000.60")
    | time_components: "year:2000,2004,2008|month:01,02" or {"year": (2000, 2004, 2008), "months": (1, 2)}
    | output_dir: "/cache/wps/procs/req0111"
    | output_type: "netcdf"
    | split_method: "time:auto"
    | file_namer: "standard"

    Note
    ----
    If you request a selection range (such as level, latitude or longitude) that specifies the lower
    and upper bounds in the opposite direction to the actual coordinate values then clisops.ops.subset
    will detect this issue and reverse your selection before returning the data subset.
    """
    op = Subset(**locals())
    return op.process()<|MERGE_RESOLUTION|>--- conflicted
+++ resolved
@@ -6,11 +6,7 @@
 from roocs_utils.parameter import parameterise
 from roocs_utils.parameter.area_parameter import AreaParameter
 from roocs_utils.parameter.level_parameter import LevelParameter
-<<<<<<< HEAD
-from roocs_utils.parameter.param_utils import Interval, Series
-=======
-from roocs_utils.parameter.param_utils import Interval, TimeComponents
->>>>>>> 71f4424a
+from roocs_utils.parameter.param_utils import Interval, Series, TimeComponents
 from roocs_utils.parameter.time_components_parameter import TimeComponentsParameter
 from roocs_utils.parameter.time_parameter import TimeParameter
 
@@ -167,11 +163,7 @@
 def subset(
     ds: Union[xr.Dataset, str, Path],
     *,
-<<<<<<< HEAD
     time: Optional[Union[str, Tuple[str, str], TimeParameter, Series, Interval]] = None,
-=======
-    time: Optional[Union[str, Tuple[str, str], TimeParameter, Interval]] = None,
->>>>>>> 71f4424a
     area: Optional[
         Union[
             str,
