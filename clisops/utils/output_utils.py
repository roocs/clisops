import math
import os
import sys

import pandas as pd
import xarray as xr
from roocs_utils.utils.common import parse_size
from roocs_utils.xarray_utils import xarray_utils as xu

from clisops import CONFIG, get_chunk_mem_limit, logging

LOGGER = logging.getLogger(__file__)

SUPPORTED_FORMATS = {
    "netcdf": {"method": "to_netcdf", "extension": "nc"},
    "nc": {"method": "to_netcdf", "extension": "nc"},
    "zarr": {"method": "to_zarr", "extension": "zarr"},
    "xarray": {"method": None, "extension": None},
}


def check_format(fmt):
    if fmt not in SUPPORTED_FORMATS:
        raise KeyError(
            f'Format not recognised: "{fmt}". Must be one of: {SUPPORTED_FORMATS}.'
        )


def get_format_writer(fmt):
    check_format(fmt)
    return SUPPORTED_FORMATS[fmt]["method"]


def get_format_extension(fmt):
    check_format(fmt)
    return SUPPORTED_FORMATS[fmt]["extension"]


def _format_time(tm, fmt="%Y-%m-%d"):
    # Convert to datetime if time is a numpy datetime
    if not hasattr(tm, "strftime"):
        tm = pd.to_datetime(str(tm))

    return tm.strftime(fmt)


def filter_times_within(times, start=None, end=None):
    """
    Takes an array of datetimes, returning a reduced array if start or end times
    are defined and are within the main array.
    """
    filtered = []
    # import pdb;pdb.set_trace()
    for tm in times:
        ft = _format_time(tm, "%Y-%m-%dT%H:%M:%S")
        if start is not None and ft < start:
            continue
        if end is not None and ft > end:
            break

        filtered.append(tm)

    return filtered


def get_da(ds):
    if isinstance(ds, xr.DataArray):
        da = ds
    else:
        var_id = xu.get_main_variable(ds)
        da = ds[var_id]

    return da


def get_time_slices(ds, split_method, start=None, end=None, file_size_limit=None):
    """
    Take an xarray Dataset or DataArray, assume it can be split on the time axis
    into a sequence of slices. Optionally, take a start and end date to specify
    a sub-slice of the main time axis.

    Use the prescribed file size limit to generate a list of
    ("YYYY-MM-DD", "YYYY-MM-DD") slices so that the output files do
    not (significantly) exceed the file size limit.

    :param ds: xarray Dataset
    :file_size_limit: a string specifying "<number><units>"
    :param start:
    :param end:
    :param file_size_limit:
    :param split_method:
    :return: list of tuples of date strings.
    """

    if split_method != "time:auto":
        raise NotImplementedError(f"The split method {split_method} is not implemeted.")

    # Use default file size limit if not provided
    if not file_size_limit:
        file_size_limit = parse_size(CONFIG["clisops:write"]["file_size_limit"])

    da = get_da(ds)

    times = filter_times_within(da.time.values, start=start, end=end)
    n_times = len(times)

    if n_times == 0:
        raise Exception("Zero time steps found between {start} and {end}.")

    n_slices = da.nbytes / file_size_limit
    slice_length = int(n_times // n_slices)

    if slice_length == 0:
        raise Exception("Unable to calculate slice length for splitting output files.")

    slices = []
    indx = 0
    final_indx = n_times - 1

    while indx <= final_indx:

        start_indx = indx
        indx += slice_length
        end_indx = indx - 1

        if end_indx > final_indx:
            end_indx = final_indx
        slices.append(
            (f"{_format_time(times[start_indx])}", f"{_format_time(times[end_indx])}")
        )

    return slices


def get_chunk_length(ds):
    da = get_da(ds)
    size = da.nbytes  # this is much smaller than expected
    n_times = len(da.time.values)
    mem_limit = parse_size(get_chunk_mem_limit())

    if size > 0:
        n_chunks = math.ceil(size / mem_limit)
    else:
        n_chunks = 1

    chunk_length = math.ceil(n_times / n_chunks)

    return chunk_length


def _get_chunked_dataset(ds):
    da = get_da(ds)
    chunk_length = get_chunk_length(ds)
    chunked_ds = ds.chunk({"time": chunk_length})
    da.unify_chunks()
    return chunked_ds


def get_output(ds, output_type, output_dir, namer):

    fmt_method = get_format_writer(output_type)
    LOGGER.info(f"fmt_method={fmt_method}, output_type={output_type}")

    if not fmt_method:
        LOGGER.info(f"Returning output as {type(ds)}")
        return ds

    file_name = namer.get_file_name(ds, fmt=output_type)

    chunked_ds = _get_chunked_dataset(ds)

<<<<<<< HEAD
    writer = getattr(chunked_ds, fmt_method)
=======
    # writer = getattr(result_ds, fmt_method)
>>>>>>> d562b6f3
    output_path = os.path.join(output_dir, file_name)

    # TODO: writing output works currently only in sync mode.
    # https://github.com/roocs/rook/issues/55
    # writer(output_path, compute=True)
    if fmt_method == "to_netcdf":
        # TODO: https://docs.dask.org/en/latest/scheduling.html
        import dask

        with dask.config.set(scheduler="synchronous"):
            result_ds.to_netcdf(output_path, compute=True)
    else:
        raise NotImplementedError("output format not supported")
    LOGGER.info(f"Wrote output file: {output_path}")
    return output_path<|MERGE_RESOLUTION|>--- conflicted
+++ resolved
@@ -7,7 +7,7 @@
 from roocs_utils.utils.common import parse_size
 from roocs_utils.xarray_utils import xarray_utils as xu
 
-from clisops import CONFIG, get_chunk_mem_limit, logging
+from clisops import CONFIG, chunk_memory_limit, logging
 
 LOGGER = logging.getLogger(__file__)
 
@@ -134,9 +134,9 @@
 
 def get_chunk_length(ds):
     da = get_da(ds)
-    size = da.nbytes  # this is much smaller than expected
+    size = da.nbytes
     n_times = len(da.time.values)
-    mem_limit = parse_size(get_chunk_mem_limit())
+    mem_limit = parse_size(chunk_memory_limit)
 
     if size > 0:
         n_chunks = math.ceil(size / mem_limit)
@@ -169,11 +169,8 @@
 
     chunked_ds = _get_chunked_dataset(ds)
 
-<<<<<<< HEAD
-    writer = getattr(chunked_ds, fmt_method)
-=======
     # writer = getattr(result_ds, fmt_method)
->>>>>>> d562b6f3
+
     output_path = os.path.join(output_dir, file_name)
 
     # TODO: writing output works currently only in sync mode.
@@ -184,7 +181,8 @@
         import dask
 
         with dask.config.set(scheduler="synchronous"):
-            result_ds.to_netcdf(output_path, compute=True)
+            chunked_ds.to_netcdf(output_path, compute=False)
+            chunked_ds.compute()
     else:
         raise NotImplementedError("output format not supported")
     LOGGER.info(f"Wrote output file: {output_path}")
