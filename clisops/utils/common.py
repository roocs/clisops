<<<<<<< HEAD
import functools
import os
from pathlib import Path
from types import FunctionType, ModuleType
from typing import Optional, Union

# from roocs_utils.parameter import parameterise
=======
import sys
from pathlib import Path
from typing import List, Union

from loguru import logger
>>>>>>> eda66390


def expand_wildcards(paths: Union[str, Path]) -> list:
    """Expand the wildcards that may be present in Paths."""
    path = Path(paths).expanduser()
    parts = path.parts[1:] if path.is_absolute() else path.parts
    return [f for f in Path(path.root).glob(str(Path("").joinpath(*parts)))]


<<<<<<< HEAD
def require_module(
    func: FunctionType,
    module: ModuleType,
    module_name: str,
    min_version: Optional[str] = "0.0.0",
):
    """Ensure that module is installed before function/method is called, decorator."""

    @functools.wraps(func)
    def wrapper_func(*args, **kwargs):
        if module is None:
            raise Exception(
                f"Package {module_name} >= {min_version} is required to use {func}."
            )
        return func(*args, **kwargs)

    return wrapper_func


def check_dir(func: FunctionType, dr: Union[str, Path]):
    """Ensure that directory dr exists before function/method is called, decorator."""
    if not os.path.isdir(dr):
        os.makedirs(dr)

    @functools.wraps(func)
    def wrapper_func(*args, **kwargs):
        return func(*args, **kwargs)

    return wrapper_func
=======
def _logging_examples() -> None:
    """Testing module"""
    logger.trace("0")
    logger.debug("1")
    logger.info("2")
    logger.success("2.5")
    logger.warning("3")
    logger.error("4")
    logger.critical("5")


def enable_logging() -> List[int]:
    logger.enable("clisops")

    config = dict(
        handlers=[
            dict(
                sink=sys.stdout,
                format="<green>{time:YYYY-MM-DD HH:mm:ss.SSS Z UTC}</>"
                " <red>|</> <lvl>{level}</> <red>|</> <cyan>{name}:{function}:{line}</>"
                " <red>|</> <lvl>{message}</>",
                level="INFO",
            ),
            dict(
                sink=sys.stderr,
                format="<red>{time:YYYY-MM-DD HH:mm:ss.SSS Z UTC} | {level} | {name}:{function}:{line} | {message}</>",
                level="WARNING",
            ),
        ]
    )
    return logger.configure(**config)
>>>>>>> eda66390
<|MERGE_RESOLUTION|>--- conflicted
+++ resolved
@@ -1,18 +1,12 @@
-<<<<<<< HEAD
 import functools
-import os
+import os, sys
 from pathlib import Path
 from types import FunctionType, ModuleType
-from typing import Optional, Union
+from typing import List, Optional, Union
+
+from loguru import logger
 
 # from roocs_utils.parameter import parameterise
-=======
-import sys
-from pathlib import Path
-from typing import List, Union
-
-from loguru import logger
->>>>>>> eda66390
 
 
 def expand_wildcards(paths: Union[str, Path]) -> list:
@@ -22,7 +16,6 @@
     return [f for f in Path(path.root).glob(str(Path("").joinpath(*parts)))]
 
 
-<<<<<<< HEAD
 def require_module(
     func: FunctionType,
     module: ModuleType,
@@ -52,7 +45,8 @@
         return func(*args, **kwargs)
 
     return wrapper_func
-=======
+
+
 def _logging_examples() -> None:
     """Testing module"""
     logger.trace("0")
@@ -84,4 +78,28 @@
         ]
     )
     return logger.configure(**config)
->>>>>>> eda66390
+
+
+def _list_ten(list1d):
+    """
+    Convert list to string of 10 list elements equally distributed to beginning and end of the list.
+
+    Parameters
+    ----------
+    list1d : list
+        1D list.
+
+    Returns
+    -------
+    str
+        String containing the comma separated 5 first and last elements of the list, with "..." inbetween.
+        For example "1, 2, 3, 4, 5 ... , 20, 21, 22, 23, 24, 25".
+    """
+    if len(list1d) < 11:
+        return ", ".join(str(i) for i in list1d)
+    else:
+        return (
+            ", ".join(str(i) for i in list1d[0:5])
+            + " ... "
+            + ", ".join(str(i) for i in list1d[-5:])
+        )