import inspect
import os
import warnings
from typing import Optional

import cf_xarray as cfxr  # noqa
import cftime
import fsspec
import numpy as np
import xarray as xr
from roocs_utils.exceptions import InvalidParameterValue
from roocs_utils.project_utils import dset_to_filepaths
from roocs_utils.utils.time_utils import str_to_AnyCalendarDateTime

known_coord_types = ["time", "level", "latitude", "longitude", "realization"]

KERCHUNK_EXTS = [".json", ".zst", ".zstd"]


def get_coord_by_type(
    ds, coord_type, ignore_aux_coords=True, return_further_matches=False
):
    """
    Returns the name of the coordinate that matches the given type.

    Parameters
    ----------
    ds : xarray.Dataset or xarray.DataArray
        Dataset/DataArray to search for coordinate.
    coord_type : str
        Type of coordinate, e.g. 'time', 'level', 'latitude', 'longitude', 'realization'.
    ignore_aux_coords : bool
        Whether to ignore auxiliary coordinates.
    return_further_matches : bool
        Whether to return further matches.

    Returns
    -------
    str
        Name of the coordinate that matches the given type.
    str, list of str
        If return_further_matches is True, apart from the matching coordinate,
        a list with further potential matches is returned.

    Raises
    ------
    ValueError
        If the coordinate type is not known.
    """
    # List for all potential matches
    coords = list()

    # If coord_type is not in known_coord_types then raise an error
    if coord_type not in known_coord_types:
        raise ValueError(f"Coordinate type not known: {coord_type}")

    # Loop through all (potential) coordinates to find all possible matches
    if isinstance(ds, xr.DataArray):
        coord_vars = list(ds.coords)
    elif isinstance(ds, xr.Dataset):
        # Not all coordinate variables are always classified as such
        coord_vars = list(ds.coords) + list(ds.data_vars)
    else:
        raise TypeError("Not an xarray.Dataset or xarray.DataArray.")
    for coord_id in coord_vars:
        # If ignore_aux_coords is True then: ignore coords that are not dimensions
        if ignore_aux_coords and coord_id not in ds.dims:
            continue

        coord = ds[coord_id]

        if get_coord_type(coord) == coord_type:
            coords.append(coord_id)

    # Return None if no match
    if len(coords) == 0:
        warnings.warn(f"No coordinate variable found for type '{coord_type}'.")
        return None
    elif len(coords) == 1:
        if return_further_matches:
            return coords[0], []
        else:
            return coords[0]
    # If more than one match is found, a selection has to be made
    else:
        warnings.warn(
            f"More than one coordinate variable found for type '{coord_type}'. Selecting the best fit."
        )
        # Sort in terms of number of dimensions
        coords = sorted(coords, key=lambda x: len(ds[x].dims), reverse=True)

        # Get dimensions and singleton coords of main variable
        main_var_dims = list(ds[get_main_variable(ds)].dims)

        # Select coordinate with most dims (matching with main variable dims)
        for coord_id in coords:
            if all([dim in main_var_dims for dim in ds.coords[coord_id].dims]):
                if return_further_matches:
                    return coord_id, [x for x in coords if x != coord_id]
                else:
                    return coord_id
        # If the decision making fails, pass the first match
        if return_further_matches:
            return coords[0], coords[1:]
        else:
            return coords[0]


# from dachar
def get_coord_by_attr(ds, attr, value):
    """
    Returns a coordinate based on a known attribute of a coordinate.

    :param ds: Xarray Dataset or DataArray
    :param attr: (str) Name of attribute to look for.
    :param value: Expected value of attribute you are looking for.
    :return: Coordinate of xarray dataset if found.
    """
    coords = ds.coords

    for coord in coords.values():
        if coord.attrs.get(attr, None) == value:
            return coord

    return None


def is_latitude(coord):
    """
    Determines if a coordinate is latitude.

    :param coord: coordinate of xarray dataset e.g. coord = ds.coords[coord_id]
    :return: (bool) True if the coordinate is latitude.
    """

    if (
        "latitude" in coord.cf.coordinates
        and coord.name in coord.cf.coordinates["latitude"]
    ):
        return True

    if (
        "latitude" in coord.cf.standard_names
        and coord.name in coord.cf.standard_names["latitude"]
    ):
        return True

    if hasattr(coord, "standard_name") and coord.standard_name == "latitude":
        return True

    if hasattr(coord, "long_name") and coord.long_name == "latitude":
        return True

    return False


def is_longitude(coord):
    """
    Determines if a coordinate is longitude.

    :param coord: coordinate of xarray dataset e.g. coord = ds.coords[coord_id]
    :return: (bool) True if the coordinate is longitude.
    """
    if (
        "longitude" in coord.cf.coordinates
        and coord.name in coord.cf.coordinates["longitude"]
    ):
        return True

    if (
        "longitude" in coord.cf.standard_names
        and coord.name in coord.cf.standard_names["longitude"]
    ):
        return True

    if hasattr(coord, "standard_name") and coord.standard_name == "longitude":
        return True

    if hasattr(coord, "long_name") and coord.long_name == "longitude":
        return True

    return False


def is_level(coord):
    """
    Determines if a coordinate is level.

    :param coord: coordinate of xarray dataset e.g. coord = ds.coords[coord_id]
    :return: (bool) True if the coordinate is level.
    """
    if (
        "vertical" in coord.cf.coordinates
        and coord.name in coord.cf.coordinates["vertical"]
    ):
        return True

    if hasattr(coord, "positive"):
        if coord.attrs.get("positive", None) == "up" or "down":
            return True

    if hasattr(coord, "axis"):
        if coord.attrs.get("axis", None) == "Z":
            return True

    return False


def is_time(coord):
    """
    Determines if a coordinate is time.

    :param coord: coordinate of xarray dataset e.g. coord = ds.coords[coord_id]
    :return: (bool) True if the coordinate is time.
    """
    if "time" in coord.cf.coordinates and coord.name in coord.cf.coordinates["time"]:
        return True

    if (
        "time" in coord.cf.standard_names
        and coord.name in coord.cf.standard_names["time"]
    ):
        return True

    if np.issubdtype(coord.dtype, np.datetime64):
        return True

    if isinstance(np.atleast_1d(coord.values)[0], cftime.datetime):
        return True

    if hasattr(coord, "axis"):
        if coord.axis == "T":
            return True

    return False


def is_realization(coord):
    """
    Determines if a coordinate is realization.

    :param coord: coordinate of xarray dataset e.g. coord = ds.coords[coord_id]
    :return: (bool) True if the coordinate is longitude.
    """
    if (
        "realization" in coord.cf.standard_names
        and coord.name in coord.cf.standard_names["realization"]
    ):
        return True

    if coord.attrs.get("standard_name", None) == "realization":
        return True

    return False


def get_coord_type(coord):
    """
    Gets the coordinate type.

    :param coord: coordinate of xarray dataset e.g. coord = ds.coords[coord_id]
    :return: The type of coordinate as a string. Either longitude, latitude, time, level or None
    """

    if is_longitude(coord):
        return "longitude"
    elif is_latitude(coord):
        return "latitude"
    elif is_level(coord):
        return "level"
    elif is_time(coord):
        return "time"
    elif is_realization(coord):
        return "realization"

    return None


def get_main_variable(ds, exclude_common_coords=True):
    """
    Finds the main variable of an xarray Dataset

    :param ds: xarray Dataset
    :param exclude_common_coords: (bool) If True then common coordinates are excluded from the search for the
                                main variable. common coordinates are time, level, latitude, longitude and bounds.
                                Default is True.
    :return: (str) The main variable of the dataset e.g. 'tas'
    """

    data_dims = [data.dims for var_id, data in ds.variables.items()]
    flat_dims = [dim for sublist in data_dims for dim in sublist]

    results = {}
    common_coords = [
        "bnd",
        "bound",
        "lat",
        "lon",
        "time",
        "level",
        "realization_index",
        "realization",
    ]

    for var_id, data in ds.variables.items():
        if var_id in flat_dims:
            continue
        if exclude_common_coords is True and any(
            coord in var_id for coord in common_coords
        ):
            continue
        else:
            results.update({var_id: len(ds[var_id].shape)})
    result = max(results, key=results.get)

    if result is None:
        raise Exception("Could not determine main variable")
    else:
        return result


def open_xr_dataset(dset, **kwargs):
    """
    Opens an xarray dataset from a dataset input.

    :param dset: (Str or Path) ds_id, directory path or file path ending in *.nc.
    :param kwargs: Any further keyword arguments to include when opening the dataset.
                   use_cftime=True and decode_timedelta=False are used by default,
                   along with combine="by_coords" for open_mfdataset only.
    Any list will be interpreted as list of files
    """
    # Set up dictionaries of arguments to send to all `xr.open_*dataset()` calls
    single_file_kwargs = _get_kwargs_for_opener("single", **kwargs)
    multi_file_kwargs = _get_kwargs_for_opener("multi", **kwargs)

    # Assume that a JSON or ZST/ZSTD file is kerchunk
    if type(dset) not in (list, tuple):
        # Assume that a JSON or ZST/ZSTD file is kerchunk
        if is_kerchunk_file(dset):
            return _open_as_kerchunk(dset, **single_file_kwargs)

        else:
            # Force the value of dset to be a list if not a list or tuple
            # use force=True to allow all file paths to pass through DatasetMapper
            dset = dset_to_filepaths(dset, force=True)

    # If an empty sequence, then raise an Exception
    if len(dset) == 0:
        raise Exception("No files found to open with xarray.")

    # if a list we want a multi-file dataset
    if len(dset) > 1:
        ds = xr.open_mfdataset(dset, **multi_file_kwargs)
        # Ensure that time units are retained
        _patch_time_encoding(ds, dset, **single_file_kwargs)
        return ds

    # if there is only one file we only need to call open_dataset
    else:
        return xr.open_dataset(dset[0], **single_file_kwargs)


def _get_kwargs_for_opener(otype, **kwargs):
    """
    Returns a dictionary of keyword args for sending to either `xr.open_dataset()`
    of `xr.open_mfdataset()`, based on whether otype="single" or "multi".
    The provided `kwargs` dictionary is used to extend/override the default
    values.

    :param otype: (Str) type of opener (either "single" or "multi")
    :param kwargs: Any further keyword arguments to include when opening the dataset.
    """
    args = {"use_cftime": True, "decode_timedelta": False}

    if otype.lower().startswith("multi"):
        args["combine"] = "by_coords"

    args.update(kwargs)

    # If single file opener, then remove any multifile args that would raise an
    # exception when called
    if otype.lower() == "single":
        [
            args.pop(arg)
            for arg in list(args)
            if arg not in inspect.getfullargspec(xr.open_dataset).kwonlyargs
        ]

    return args


def is_kerchunk_file(dset):
    """
    Returns a boolean based on reading the file extension.
    """
    if not isinstance(dset, str):
        return False

    return os.path.splitext(dset)[-1] in KERCHUNK_EXTS


def _open_as_kerchunk(dset, **kwargs):
    """
    Open the dataset `dset` as a Kerchunk file. Return an Xarray Dataset.
    """
    compression = (
        "zstd"
        if dset.split(".")[-1].startswith("zst")
        else kwargs.get("compression", None)
    )
    remote_options = kwargs.get("remote_options", {})
    remote_protocol = kwargs.get("remote_protocol", None)

    mapper = fsspec.get_mapper(
        "reference://",
        fo=dset,
        target_options={"compression": compression},
        remote_options=remote_options,
        remote_protocol=remote_protocol,
    )

    # Create a copy of kwargs and remove mapper-specific values
    kw = kwargs.copy()
    for key in ("compression", "remote_options", "remote_protocol"):
        if key in kw:
            del kw[key]

    return xr.open_zarr(mapper, consolidated=False, **kw)


def _patch_time_encoding(ds, file_list, **kwargs):
    """
    NOTE: Hopefully this will be fixed in Xarray at some point. The problem is that if
          time is present, the multi-file dataset has an empty `encoding` dictionary.

    Reads the first file in `file_list` to read in the time units attribute. It then
    saves that attribute in `ds.time.encoding["units"]`.

    :param ds: xarray.Dataset
    :file_list: list of file paths
    """
    # Check that first file exists, if not return
    f1 = sorted(file_list)[0]

    if not os.path.isfile(f1):
        return

    # If time is present and the multi-file dataset has an empty `encoding` dictionary.
    # Open the first file to get the time units and add into encoding dictionary.
    if hasattr(ds, "time") and not ds.time.encoding.get("units"):
        ds1 = xr.open_dataset(f1, **kwargs)
        ds.time.encoding["units"] = ds1.time.encoding.get("units", "")


def convert_coord_to_axis(coord):
    """
    Converts coordinate type to its single character axis identifier (tzyx).

    :param coord: (str) The coordinate to convert.
    :return: (str) The single character axis identifier of the coordinate (tzyx).
    """

    axis_dict = {
        "time": "t",
        "longitude": "x",
        "latitude": "y",
        "level": "z",
        "realization": "r",
    }
    return axis_dict.get(coord, None)


def determine_lon_lat_range(ds, lon, lat, lon_bnds=None, lat_bnds=None, apply_fix=True):
    """Determine the min/max lon/lat values of the dataset (and potentially apply fix for unmasked missing values).

    Parameters
    ----------
    ds : xarray.Dataset
        Input dataset.
    lon : str
        Name of longitude coordinate.
    lat : str
        Name of latitude coordinate.
    lon_bnds : str or None, optional
        Name of longitude bounds coordinate. The default is None.
    lat_bnds : str or None, optional
        Name of latitude bounds coordinate. The default is None.
    apply_fix : bool, optional
        Whether to apply fix for unmasked missing values. The default is True.

    Returns
    -------
    xmin : float
        Minimum longitude value.
    xmax : float
        Maximum longitude value.
    ymin : float
        Minimum latitude value.
    ymax : float
        Maximum latitude value.
    """
    # Determine min/max lon/lat values
    xmin = ds[lon].min().item()
    xmax = ds[lon].max().item()
    ymin = ds[lat].min().item()
    ymax = ds[lat].max().item()

    # Potentially apply fix for unmasked missing values
    if apply_fix:
        if fix_unmasked_missing_values_lon_lat(
            ds, lon, lat, lon_bnds, lat_bnds, [xmin, xmax], [ymin, ymax]
        ):
            xmin = ds[lon].min().item()
            xmax = ds[lon].max().item()
            ymin = ds[lat].min().item()
            ymax = ds[lat].max().item()

    return xmin, xmax, ymin, ymax


def fix_unmasked_missing_values_lon_lat(
    ds, lon, lat, lon_bnds, lat_bnds, xminmax, yminmax
):
    """Fix for unmasked missing values in longitude and latitude coordinates and their bounds

    Parameters
    ----------
    ds : xarray.Dataset
        Input dataset.
    lon : str
        Name of longitude coordinate.
    lat : str
        Name of latitude coordinate.
    lon_bnds : str or None
        Name of longitude bounds coordinate.
    lat_bnds : str or None
        Name of latitude bounds coordinate.
    xminmax : list
        List of minimum and maximum longitude values.
    yminmax : list
        List of minimum and maximum latitude values.

    Returns
    -------
    fix : bool
        Whether the fix on ds[lon] and ds[lat] (and if specified ds[lon_bnds] and ds[lat_bnds]) was applied or not.
    """
    fix = False
    minval = -999
    maxval = 999

    # Potentially fix unmasked missing values in longitude/latitude arrays
    if any([xymin <= minval for xymin in xminmax + yminmax]) or any(
        [xymax >= maxval for xymax in xminmax + yminmax]
    ):

        # Identify potential missing values by detecting outliers
        mask_y = (ds[lat] <= minval) | (ds[lat] >= maxval)
        possible_missing_values_y = ds[lat].where(mask_y)
        mask_x = (ds[lon] <= minval) | (ds[lon] >= maxval)
        possible_missing_values_x = ds[lon].where(mask_x)

        # TBD - potential TODO - Explicitly check the vertices as well for possible missing values
        #                        and not apply the mask from lat / lon.
        #                      - Check if the fields already contain nans (and if they are consistent
        #                        between lat and lon).

        # Find out if the outlier values are unique
        possible_missing_values_x_min = possible_missing_values_x.min().item()
        possible_missing_values_x_max = possible_missing_values_x.max().item()
        possible_missing_values_y_min = possible_missing_values_y.min().item()
        possible_missing_values_y_max = possible_missing_values_y.max().item()

        possible_missing_values = [
            val
            for val in [
                possible_missing_values_x_min,
                possible_missing_values_x_max,
                possible_missing_values_y_min,
                possible_missing_values_y_max,
            ]
            if not np.isnan(val)
        ]

        # Compare the masks for lat / lon and abort the fix if they differ
        if (
            ds[lat].dims != ds[lon].dims
            and len(ds[lon].dims) == 1
            and len(ds[lat].dims) == 1
        ):
            # Abort fix for regular lat-lon grids (1D coordinate variables should not include missing values
            #  - for some of the operations the outliers will cause an exception later on)
            warnings.warn(
                f"Extreme value(s) (potentially unmasked missing_values) found in {lon} and {lat} arrays: "
                f"{set(possible_missing_values)}. A fix is not possible for regular latitude-longitude grids."
            )
            return fix
        elif not (mask_x == mask_y).all().item():
            # Abort fix if the masks differ
            warnings.warn(
                f"Extreme value(s) (potentially unmasked missing_values) found in {lon} and {lat} arrays: "
                f"{set(possible_missing_values)}. A fix is not possible since their locations are not consistent "
                "between the two arrays."
            )
            return fix

        # Check if there's only one unique extreme value
        if len(set(possible_missing_values)) == 1:
            fix = True
            missing_value = possible_missing_values[0]
            # Replace the missing value with np.NaN in place
            # and add _FillValue and missing_value attributes
            #  (ignoring already present attributes)
            for var in lat, lon:
                ds[var] = ds[var].where(ds[var] != missing_value, other=np.nan)
            if lat_bnds is not None and lon_bnds is not None:
                ds[lat_bnds] = ds[lat_bnds].where(
                    ds[lat] != missing_value, other=np.nan
                )
                ds[lon_bnds] = ds[lon_bnds].where(
                    ds[lon] != missing_value, other=np.nan
                )
            for var in [
                var for var in [lat, lon, lat_bnds, lon_bnds] if var is not None
            ]:
                ds[var].encoding["_FillValue"] = float(1e20)
                ds[var].encoding["missing_value"] = float(1e20)
                ds[var].attrs["_FillValue"] = float(1e20)
                ds[var].attrs["missing_value"] = float(1e20)
            warnings.warn(
                f"Unmasked missing_value found (and treated) in {lon} and {lat} arrays: '{missing_value}'."
            )
        else:
            # Raise warning - the values will likely cause an exception later on, depending on the operation
            warnings.warn(
                f"Multiple extreme values (potentially unmasked missing_values) found in {lon} and {lat} arrays: {set(possible_missing_values)}. This may cause issues."
            )

    return fix


def calculate_offset(lon, first_element_value):
    """Calculate the number of elements to roll the dataset by in order to have longitude from within requested bounds.

    Parameters
    ----------
    lon
        Longitude coordinate of xarray dataset.
    first_element_value
        The value of the first element of the longitude array to roll to.
    """
    # get resolution of data
    res = lon.values[1] - lon.values[0]

    # calculate how many degrees to move by to have lon[0] of rolled subset as lower bound of request
    diff = lon.values[0] - first_element_value

    # work out how many elements to roll by to roll data by 1 degree
    index = 1 / res

    # calculate the corresponding offset needed to change data by diff
    offset = int(round(diff * index))

    return offset


def _crosses_0_meridian(lon_c: xr.DataArray):
    """Determine whether grid extents over the 0-meridian.

    Assumes approximate constant width of grid cells.

    Parameters
    ----------
    lon_c: xr.DataArray
        Longitude coordinate variable in the longitude frame [-180, 180].

    Returns
    -------
    bool
        True for a dataset crossing the 0-meridian, False else.
    """
    if not isinstance(lon_c, xr.DataArray):
        raise InvalidParameterValue("Input needs to be of type xarray.DataArray.")

    # Not crossing the 0-meridian if all values are positive or negative
    lon_n = lon_c.where(lon_c <= 0, 0)
    lon_p = lon_c.where(lon_c >= 0, 0)
    if lon_n.all() or lon_p.all():
        return False

    # Determine min/max lon values
    xc_min = float(lon_c.min())
    xc_max = float(lon_c.max())

    # Determine resolution in zonal direction
    if lon_c.ndim == 1:
        xc_inc = (xc_max - xc_min) / (lon_c.sizes[lon_c.dims[0]] - 1)
    else:
        xc_inc = (xc_max - xc_min) / (lon_c.sizes[lon_c.dims[1]] - 1)

    # Generate a histogram with bins for sections along a latitudinal circle,
    #  width of the bins/sections dependent on the resolution in x-direction
    atol = 2.0 * xc_inc
    extent_hist = np.histogram(
        lon_c,
        bins=np.arange(xc_min - xc_inc, xc_max + atol, atol),
    )

    # If the counts for all bins are greater than zero, the grid is considered crossing the 0-meridian
    if np.all(extent_hist[0]):
        return True
    else:
        return False


def _convert_interval_between_lon_frames(low, high):
    """Convert a longitude interval to another longitude frame, returns Tuple of two floats."""
    diff = high - low
    if low < 0 and high > 0:
        raise ValueError(
            "Cannot convert longitude interval if it includes the 0°- or 180°-meridian."
        )
    elif low < 0:
        return tuple(sorted((low + 360.0, low + 360.0 + diff)))
    elif low < 180 and high > 180:
        raise ValueError(
            "Cannot convert longitude interval if it includes the 0°- or 180°-meridian."
        )
    elif high > 180:
        return tuple(sorted((high - 360.0 - diff, high - 360.0)))
    else:
        return float(low), float(high)


def cf_convert_between_lon_frames(ds_in, lon_interval, force=False):
    """Convert ds or lon_interval (whichever deems appropriate) to the other longitude frame, if the longitude frames do not match.

    If ds and lon_interval are defined on different longitude frames ([-180, 180] and [0, 360]),
    this function will convert one of the input parameters to the other longitude frame, preferably
    the lon_interval.
    Adjusts shifted longitude frames [0-x, 360-x] in the dataset to one of the two standard longitude
    frames, dependent on the specified lon_interval.
    In case of curvilinear grids featuring an additional 1D x-coordinate of the projection,
    this projection x-coordinate will not get converted.

    Parameters
    ----------
    ds_in: xarray.Dataset or xarray.DataArray
        xarray data object with defined longitude dimension.
    lon_interval: tuple or list
        length-2-tuple or -list of floats or integers denoting the bounds of the longitude interval.
    force: bool
        If True, force conversion even if longitude frames match.

    Returns
    -------
    Tuple(ds, lon_low, lon_high)
        The xarray.Dataset and the bounds of the longitude interval, potentially adjusted in terms
        of their defined longitude frame.
    """
    # Collect input specs
    if isinstance(ds_in, (xr.Dataset, xr.DataArray)):
        lon = detect_coordinate(ds_in, "longitude")
        lat = detect_coordinate(ds_in, "latitude")
        lon_bnds = detect_bounds(ds_in, lon)
        # lat_bnds = detect_bounds(ds_in, lat)
        # Do not consider bounds in gridtype detection (yet fails due to open_mfdataset bug that adds
        #  time dimension to bounds - todo)
        gridtype = detect_gridtype(
            ds_in, lon=lon, lat=lat
        )  # lat_bnds=lat_bnds, lon_bnds = lon_bnds)
        ds = ds_in.copy()
    else:
        raise InvalidParameterValue(
            "This function requires an xarray.DataArray or xarray.Dataset as input."
        )
    low, high = lon_interval
    lon_min, lon_max = ds.coords[lon].min().item(), ds.coords[lon].max().item()
    atol = 0.5

    # Conversion between longitude frames if required
    if (lon_min <= low or np.isclose(low, lon_min, atol=atol)) and (
        lon_max >= high or np.isclose(high, lon_max, atol=atol)
    ):
        if not force:
            return ds, low, high

    # Check longitude
    # For longitude frames other than [-180, 180] and [0, 360] in the dataset the following assumptions
    #  are being made:
    # - fixpoint is the 0-meridian
    # - the lon_interval is either defined in the longitude frame [-180, 180] or [0, 360]
    # TODO: possibly sth like
    #  while lon_min < -180, lon[lon<-180]=lon[lon<-180]+360
    #  while lon_max > 360, lon[lon>360]=lon[lon>360]-360
    if lon_max - lon_min > 360 + atol or lon_min < -360 - atol or lon_max > 360 + atol:
        raise ValueError(
            "The longitude coordinate values have to lie within the interval "
            "[-360, 360] degrees and not exceed an extent of 360 degrees."
        )

    # Conversion: longitude is a singleton dimension
    elif (ds[lon].ndim == 1 and ds.sizes[ds[lon].dims[0]] == 1) or (
        ds[lon].ndim > 1 and ds.sizes[ds[lon].dims[1]] == 1
    ):
        if low < 0 and lon_min > 0:
            ds[lon] = ds[lon].where(ds[lon] <= 180, ds[lon] - 360.0)
            if lon_bnds:
                ds[lon_bnds] = ds[lon_bnds].where(
                    ds[lon_bnds] > 180, ds[lon_bnds] - 360.0
                )
        elif low > 0 and lon_min < 0:
            ds[lon] = ds[lon].where(ds[lon] >= 0, ds[lon] + 360.0)
            if lon_bnds:
                ds[lon_bnds] = ds[lon_bnds].where(
                    ds[lon_bnds] >= 0, ds[lon_bnds] + 360.0
                )
        return ds, low, high

    # Conversion: 1D or 2D longitude coordinate variable
    else:
        # regional [0 ... 180]
        if lon_min >= 0 and lon_max <= 180:
            return ds, low, high

        # shifted frame beyond -180, eg. [-300, 60]
        elif lon_min < -180 - atol:
            if low < 0:
                ds[lon] = ds[lon].where(ds[lon] > -180, ds[lon] + 360.0)
                if lon_bnds:
                    ds[lon_bnds] = ds[lon_bnds].where(
                        ds[lon_bnds] > -180, ds[lon_bnds] + 360.0
                    )
            elif low >= 0:
                ds[lon] = ds[lon].where(ds[lon] >= 0, ds[lon] + 360.0)
                if lon_bnds:
                    ds[lon_bnds] = ds[lon_bnds].where(
                        ds[lon_bnds] >= 0, ds[lon_bnds] + 360.0
                    )

        # shifted frame beyond 0, eg. [-60, 300]
        elif lon_min < -atol and lon_max > 180 + atol:
            if low < 0:
                ds[lon] = ds[lon].where(ds[lon] <= 180, ds[lon] - 360.0)
                if lon_bnds:
                    ds[lon_bnds] = ds[lon_bnds].where(
                        ds[lon_bnds] <= 180, ds[lon_bnds] - 360.0
                    )
            elif low >= 0:
                ds[lon] = ds[lon].where(ds[lon] >= 0, ds[lon] + 360.0)
                if lon_bnds:
                    ds[lon_bnds] = ds[lon_bnds].where(
                        ds[lon_bnds] >= 0, ds[lon_bnds] + 360.0
                    )

        # [-180 ... 180]
        elif lon_min < 0:
            # interval includes 180°-meridian: convert dataset to [0, 360]
            if low < 180 and high > 180:
                ds[lon] = ds[lon].where(ds[lon] >= 0, ds[lon] + 360.0)
                if lon_bnds:
                    ds[lon_bnds] = ds[lon_bnds].where(
                        ds[lon_bnds] >= 0, ds[lon_bnds] + 360.0
                    )
            # interval does not include 180°-meridian: convert interval to [-180,180]
            else:
                if low >= 0:
                    low, high = _convert_interval_between_lon_frames(low, high)
                return ds, low, high

        # [0 ... 360]
        else:
            # interval positive, return unchanged
            if low >= 0:
                return ds, low, high
            # interval includes 0°-meridian: convert dataset to [-180, 180]
            elif high > 0:
                ds[lon] = ds[lon].where(ds[lon] <= 180, ds[lon] - 360.0)
                if lon_bnds:
                    ds[lon_bnds] = ds[lon_bnds].where(
                        ds[lon_bnds] <= 180, ds[lon_bnds] - 360.0
                    )
            # interval negative
            else:
                low, high = _convert_interval_between_lon_frames(low, high)
                return ds, low, high

        # 1D coordinate variable: Sort, since order might no longer be ascending / descending
        if gridtype == "regular_lat_lon":
            ds = ds.sortby(lon)

        return ds, low, high


def check_lon_alignment(ds, lon_bnds):
    """Check whether the longitude subset requested is within the bounds of the dataset.

    If not try to roll the dataset so that the request is. Raise an exception if rolling is not possible.
    """
    low, high = lon_bnds
    lon = get_coord_by_type(ds, "longitude", ignore_aux_coords=False)
    lon = ds.coords[lon]
    lon_min, lon_max = lon.values.min(), lon.values.max()

    # handle the case where there is only one longitude
    if len(lon.values) == 1:
        lon_value = ds.lon.values[0]
        if low > lon_value:
            ds.coords[lon.name] = ds.coords[lon.name] + 360
        elif high < lon_value:
            ds.coords[lon.name] = ds.coords[lon.name] - 360
        return ds

    # check if the request is in bounds - return ds if it is
    if (lon_min <= low or np.isclose(low, lon_min, atol=0.5)) and (
        lon_max >= high or np.isclose(high, lon_max, atol=0.5)
    ):
        return ds

    else:
        # check if lon is a dimension
        if lon.name not in ds.dims:
            raise Exception(
                f"The requested longitude subset {lon_bnds} is not within the longitude bounds "
                f"of this dataset and the data could not be converted to this longitude frame successfully. "
                f"Please re-run your request with longitudes within the bounds of the dataset: ({lon_min:.2f}, {lon_max:.2f})"
            )
        # roll the dataset and reassign the longitude values
        else:
            first_element_value = low
            offset = calculate_offset(lon, first_element_value)

            # roll the dataset
            ds_roll = ds.roll(shifts={f"{lon.name}": offset}, roll_coords=True)

            # assign longitude to match the roll and copy attrs
            lon_vals = ds_roll.coords[lon.name].values

            # treat the values differently according to positive/negative offset
            if offset < 0:
                lon_vals[offset:] = lon_vals[offset:] % 360
            else:
                lon_vals[:offset] = lon_vals[:offset] % -360

            ds_roll.coords[lon.name] = lon_vals
            ds_roll.coords[lon.name].attrs = ds.coords[lon.name].attrs
            return ds_roll


def adjust_date_to_calendar(da, date, direction="backwards"):
    """Check that the date specified exists in the calendar type of the dataset.

    If not present, changes the date a day at a time (up to a maximum of 5 times) to find a date that does exist.
    The direction to change the date by is indicated by 'direction'.

    Parameters
    ----------
    da : xarray.Dataset or xarray.DataArray
        The data to examine.
    date : str
        The date to check.
    direction : str
        The direction to move in days to find a date that does exist.
        'backwards' means the search will go backwards in time until an existing date is found.
        'forwards' means the search will go forwards in time.
        The default is 'backwards'.

    Returns
    -------
    str
        The next possible existing date in the calendar of the dataset.
    """
    # turn date into AnyCalendarDateTime object
    d = str_to_AnyCalendarDateTime(date)

    # get the calendar type
    cal = da.cf["time"].data[0].calendar

    for i in range(5):
        try:
            cftime.datetime(
                d.year,
                d.month,
                d.day,
                d.hour,
                d.minute,
                d.second,
                calendar=cal,
            )
            return d.value
        except ValueError:
            if direction == "forwards":
                d.add_day()
            elif direction == "backwards":
                d.sub_day()
            else:
                raise Exception(
                    f"Invalid value for direction: {direction}. This should be either 'backwards' to indicate subtracting a day or 'forwards' for adding a day."
                )

    raise ValueError(
        f"Could not find an existing date near {date} in the calendar: {cal}"
    )


def add_hor_CF_coord_attrs(
    ds, lat="lat", lon="lon", lat_bnds="lat_bnds", lon_bnds="lon_bnds", keep_attrs=False
):
    """
    Add the common CF variable attributes to the horizontal coordinate variables.

    Parameters
    ----------
    lat : str, optional
        Latitude coordinate variable name. The default is "lat".
    lon : str, optional
        Longitude coordinate variable name. The default is "lon".
    lat_bnds : str, optional
        Latitude bounds coordinate variable name. The default is "lat_bnds".
    lon_bnds : str, optional
        Longitude bounds coordinate variable name. The default is "lon_bnds".
    keep_attrs : bool, optional
        Whether to keep original coordinate variable attributes if they do not conflict.
        In case of a conflict, the attribute value will be overwritten independent of this setting.
        The default is False.

    Returns
    -------
    xarray.Dataset
        The input dataset with updated coordinate variable attributes.
    """
    # Define common CF coordinate variable attrs
    lat_attrs = {
        "bounds": lat_bnds,
        "units": "degrees_north",
        "long_name": "latitude",
        "standard_name": "latitude",
        "axis": "Y",
    }
    lon_attrs = {
        "bounds": lon_bnds,
        "units": "degrees_east",
        "long_name": "longitude",
        "standard_name": "longitude",
        "axis": "X",
    }

    # Overwrite or update coordinate variables of input dataset
    try:
        if keep_attrs:
            ds[lat].attrs.update(lat_attrs)
            ds[lon].attrs.update(lon_attrs)
        else:
            ds[lat].attrs = lat_attrs
            ds[lon].attrs = lon_attrs
            ds[lat_bnds].attrs = {}
            ds[lon_bnds].attrs = {}
    except KeyError:
        raise KeyError("Not all specified coordinate variables exist in the dataset.")

    return ds


def reformat_SCRIP_to_CF(ds, keep_attrs=False):
    """Reformat dataset from SCRIP to CF format.

    Parameters
    ----------
    ds : xarray.Dataset
        Input dataset in SCRIP format.
    keep_attrs: bool
        Whether to keep the global attributes.

    Returns
    -------
    ds_ref : xarray.Dataset
        Reformatted dataset.
    """
    source_format = "SCRIP"
    target_format = "CF"
    SCRIP_vars = [
        "grid_center_lat",
        "grid_center_lon",
        "grid_corner_lat",
        "grid_corner_lon",
        "grid_dims",
        "grid_area",
        "grid_imask",
    ]

    if not isinstance(ds, xr.Dataset):
        raise InvalidParameterValue(
            "Reformat is only possible for Datasets."
            " DataArrays have to be CF conformal coordinate variables defined."
        )

    # Cannot reformat data variables yet
    if not (
        all([var in SCRIP_vars for var in ds.data_vars])
        and all([coord in SCRIP_vars for coord in ds.coords])
    ):
        raise Exception(
            "Converting the grid format from %s to %s is not yet possible for data variables."
            % (source_format, target_format)
        )

    # center lat and lon arrays will become the lat and lon arrays
    lat = ds.grid_center_lat.values.reshape(
        (ds.grid_dims.values[1], ds.grid_dims.values[0])
    ).astype(np.float32)
    lon = ds.grid_center_lon.values.reshape(
        (ds.grid_dims.values[1], ds.grid_dims.values[0])
    ).astype(np.float32)

    # corner coordinates will become lat_bnds and lon_bnds arrays
    # regular lat-lon case
    # todo: bounds of curvilinear case
    if all(
        [
            np.array_equal(lat[:, i], lat[:, i + 1], equal_nan=True)
            for i in range(ds.grid_dims.values[0] - 1)
        ]
    ) and all(
        [
            np.array_equal(lon[i, :], lon[i + 1, :], equal_nan=True)
            for i in range(ds.grid_dims.values[1] - 1)
        ]
    ):
        # regular lat-lon grid:
        # - 1D coordinate variables
        lat = lat[:, 0]
        lon = lon[0, :]
        # - reshape vertices from (n,2) to (n+1) for lat and lon axes
        lat_b = ds.grid_corner_lat.values.reshape(
            (
                ds.grid_dims.values[1],
                ds.grid_dims.values[0],
                ds.sizes["grid_corners"],
            )
        ).astype(np.float32)
        lon_b = ds.grid_corner_lon.values.reshape(
            (
                ds.grid_dims.values[1],
                ds.grid_dims.values[0],
                ds.sizes["grid_corners"],
            )
        ).astype(np.float32)
        lat_bnds = np.zeros((ds.grid_dims.values[1], 2), dtype=np.float32)
        lon_bnds = np.zeros((ds.grid_dims.values[0], 2), dtype=np.float32)
        lat_bnds[:, 0] = np.min(lat_b[:, 0, :], axis=1)
        lat_bnds[:, 1] = np.max(lat_b[:, 0, :], axis=1)
        lon_bnds[:, 0] = np.min(lon_b[0, :, :], axis=1)
        lon_bnds[:, 1] = np.max(lon_b[0, :, :], axis=1)
        ds_ref = xr.Dataset(
            data_vars={},
            coords={
                "lat": (["lat"], lat),
                "lon": (["lon"], lon),
                "lat_bnds": (["lat", "bnds"], lat_bnds),
                "lon_bnds": (["lon", "bnds"], lon_bnds),
            },
        )
        # todo: Case of other units (rad)
        # todo: Reformat data variables if in ds, apply imask on data variables
        # todo: vertical axis, time axis, ... ?!

        # add common coordinate variable attrs
        ds_ref = add_hor_CF_coord_attrs(ds=ds_ref)

        # transfer global attributes
        if keep_attrs:
            ds_ref.attrs.update(ds.attrs)

        return ds_ref
    else:
        raise Exception(
            "Converting the grid format from %s to %s is yet only possible for regular latitude longitude grids."
            % (source_format, target_format)
        )


def reformat_xESMF_to_CF(ds, keep_attrs=False):
    """Reformat dataset from xESMF to CF format.

    Parameters
    ----------
    ds : xarray.Dataset
        Input dataset in xESMF format.
    keep_attrs: bool
        Whether to keep the global attributes.

    Returns
    -------
    ds_ref : xarray.Dataset
        Reformatted dataset.
    """
    # source_format="xESMF"
    # target_format="CF"
    # todo: Check if it is regular_lat_lon, Check dimension sizes
    # Define lat, lon, lat_bnds, lon_bnds
    lat = ds.lat[:, 0]
    lon = ds.lon[0, :]
    lat_bnds = np.zeros((lat.shape[0], 2), dtype=np.float32)
    lon_bnds = np.zeros((lon.shape[0], 2), dtype=np.float32)

    # From (N+1, M+1) shaped bounds to (N, M, 4) shaped vertices
    lat_vertices = cfxr.vertices_to_bounds(ds.lat_b, ("bnds", "lat", "lon")).values
    lon_vertices = cfxr.vertices_to_bounds(ds.lon_b, ("bnds", "lat", "lon")).values

    # No longer necessary as of cf_xarray v0.7.5
    # lat_vertices = np.moveaxis(lat_vertices, 0, -1)
    # lon_vertices = np.moveaxis(lon_vertices, 0, -1)

    # From (N, M, 4) shaped vertices to (N, 2)  and (M, 2) shaped bounds
    lat_bnds[:, 0] = np.min(lat_vertices[:, 0, :], axis=1)
    lat_bnds[:, 1] = np.max(lat_vertices[:, 0, :], axis=1)
    lon_bnds[:, 0] = np.min(lon_vertices[0, :, :], axis=1)
    lon_bnds[:, 1] = np.max(lon_vertices[0, :, :], axis=1)

    # Create dataset
    ds_ref = xr.Dataset(
        data_vars={},
        coords={
            "lat": (["lat"], lat.data),
            "lon": (["lon"], lon.data),
            "lat_bnds": (["lat", "bnds"], lat_bnds.data),
            "lon_bnds": (["lon", "bnds"], lon_bnds.data),
        },
    )

    # todo: Case of other units (rad)
    # todo: Reformat data variables if in ds, apply imask on data variables
    # todo: vertical axis, time axis, ... ?!

    # add common coordinate variable attrs
    ds_ref = add_hor_CF_coord_attrs(ds=ds_ref)

    # transfer global attributes
    if keep_attrs:
        ds_ref.attrs.update(ds.attrs)

    return ds_ref
    #        else:
    #            raise Exception(
    #                "Converting the grid format from %s to %s is yet only possible for regular latitude longitude grids."
    #                % (self.format, grid_format)
    #            )


def detect_format(ds):
    """Detect format of a dataset. Yet supported are 'CF', 'SCRIP', 'xESMF'.

    Parameters
    ----------
    ds : xr.Dataset
        xarray.Dataset of which to detect the format.

    Returns
    -------
    str
        The format, if supported. Else raises an Exception.
    """
    # todo: extend for formats CF, xESMF, ESMF, UGRID, SCRIP
    # todo: add more conditions (dimension sizes, ...)
    SCRIP_vars = [
        "grid_center_lat",
        "grid_center_lon",
        "grid_corner_lat",
        "grid_corner_lon",
        # "grid_imask", "grid_area"
    ]
    SCRIP_dims = ["grid_corners", "grid_size", "grid_rank"]

    xESMF_vars = [
        "lat",
        "lon",
        "lat_b",
        "lon_b",
        # "mask",
    ]
    xESMF_dims = ["x", "y", "x_b", "y_b"]

    # Test if SCRIP
    if all([var in ds for var in SCRIP_vars]) and all(
        [dim in ds.dims for dim in SCRIP_dims]
    ):
        return "SCRIP"

    # Test if xESMF
    elif all([var in ds.coords for var in xESMF_vars]) and all(
        [dim in ds.dims for dim in xESMF_dims]
    ):
        return "xESMF"

    # Test if latitude and longitude can be found - standard_names would be set later if undef.
    elif (
        "latitude" in ds.cf.standard_names and "longitude" in ds.cf.standard_names
    ) or (
        get_coord_by_type(ds, "latitude", ignore_aux_coords=False) is not None
        and get_coord_by_type(ds, "longitude", ignore_aux_coords=False) is not None
    ):
        return "CF"

    else:
        raise Exception("The grid format is not supported.")


def detect_shape(ds, lat, lon, grid_type) -> tuple[int, int, int]:
    """Detect the shape of the grid.

    Returns a tuple of (nlat, nlon, ncells). For an unstructured grid nlat and nlon are not defined
    and therefore the returned tuple will be (ncells, ncells, ncells).

    Parameters
    ----------
    ds : xr.Dataset
        Dataset containing the grid / coordinate variables.
    lat : str
        Latitude variable name.
    lon : str
        Longitude variable name.
    grid_type: str
        One of "regular_lat_lon", "curvilinear", "unstructured"

    Returns
    -------
    int
        Number of latitude points in the grid.
    int
        Number of longitude points in the grid.
    int
        Number of cells in the grid.
    """
    if grid_type not in ["regular_lat_lon", "curvilinear", "unstructured"]:
        raise Exception(f"The specified grid_type '{grid_type}' is not supported.")

    if ds[lon].ndim != ds[lat].ndim:
        raise Exception(
            f"The coordinate variables {lat} and {lon} do not have the same number of dimensions."
        )
    elif ds[lat].ndim == 2:
        nlat = ds[lat].shape[0]
        nlon = ds[lat].shape[1]
        ncells = nlat * nlon
    elif ds[lat].ndim == 1:
        if ds[lat].shape == ds[lon].shape and grid_type == "unstructured":
            nlat = ds[lat].shape[0]
            nlon = nlat
            ncells = nlat
        else:
            nlat = ds[lat].shape[0]
            nlon = ds[lon].shape[0]
            ncells = nlat * nlon
    else:
        raise Exception(
            f"The coordinate variables {lat} and {lon} are not 1- or 2-dimensional."
        )
    return nlat, nlon, ncells


def _lonbnds_mids_trans_check(lon1, lon2, lon3, lon4):
    """Checks if the midpoints of the bounds traverse the Greenwich Meridian or
    antimeridian.If so, the midpoints are adjusted.
    """
    arr = np.array([lon1, lon2, lon3, lon4])
    diff = abs(arr.max() - arr.min())
    if diff > 180:
        # print("---------")
        # print(arr)
        arr = np.where(arr < 0.0, arr + 360.0, arr)
        # print(arr)
    mn = arr.mean()
    # print(mn)
    if mn > 180.0:
        mn = mn - 360.0
    # print(mn)
    return mn


def _lonbnds_mids_trans_check_diff(lon1, lon2):
    """Checks if the midpoints of the bounds traverse the Greenwich Meridian or
    antimeridian.If so, the midpoints are adjusted.
    """
    arr = np.array([lon1, lon2])
    if abs(arr[0] - arr[1]) > 180:
        arr = np.where(arr < 0.0, arr + 360.0, arr)
    val = arr[0] - (arr[1] - arr[0])
    if val > 180.0:
        val = val - 360.0
    return val


def _lonbnds_mids_trans_check_sum(lon1, lon2):
    """Checks if the midpoints of the bounds traverse the Greenwich Meridian or
    antimeridian.If so, the midpoints are adjusted.
    """
    arr = np.array([lon1, lon2])
    if abs(arr[0] - arr[1]) > 180:
        arr = np.where(arr < 0.0, arr + 360.0, arr)
    val = arr[0] + (arr[0] - arr[1])
    if val > 180.0:
        val = val - 360.0
    return val


def _determine_grid_orientation(lon):
    """Determine grid orientation by checking the longitude range along each axis."""
    # Compute the range of longitude values along both axes
    lon_range_axis_0 = abs(lon.max(axis=0) - lon.min(axis=0)).mean().item()
    lon_range_axis_1 = abs(lon.max(axis=1) - lon.min(axis=1)).mean().item()
    # print(lon_range_axis_0, lon_range_axis_1)

    if lon_range_axis_1 > lon_range_axis_0:
        return "nlat_nlon"  # Axis 1 corresponds to longitude (nlat, nlon)
    else:
        return "nlon_nlat"  # Axis 0 corresponds to longitude (nlon, nlat)


def generate_bounds_curvilinear(ds, lat, lon, clip_latitude=True, roll=True):
    """Compute bounds for curvilinear grids.

    Assumes 2D latitude and longitude coordinate variables. The bounds will be attached as coords
    to the xarray.Dataset. Assumes the longitudes are defined on the longitude frame [-180, 180].
    The default setting for 'roll' ensures that the longitudes
    are converted if this is not the case.

    The bound calculation for curvilinear grids was adapted from
    https://github.com/SantanderMetGroup/ATLAS/blob/mai-devel/scripts/ATLAS-data/\
    bash-interpolation-scripts/AtlasCDOremappeR_CORDEX/grid_bounds_calc.py
    which based on work by Caillaud Cécile and Samuel Somot from Meteo-France.
    Compared with the original code, there is an additional correction performed in the calculation,
    ensuring that at the Greenwich meridian and anti meridian the sign of the bounds does not differ.
    The new implementation is also significantly faster, as it replaces for loops with numpy.vectorize
    and index slicing.

    Parameters
    ----------
    ds : xarray.Dataset
        Dataset to compute the bounds for.
    lon : str
        Longitude variable name.
    lat : str
        Latitude variable name.
    clip_latitude : bool, optional
        Whether to clip latitude values to [-90, 90]. The default is True.
    roll : bool, optional
        Whether to roll longitude values to [-180, 180]. The default is True.

    Returns
    -------
    ds : xarray.Dataset
        Dataset with bounds attached variables.
    """
    # Assume lon frame -180, 180
    if roll:
        ds, lonmin, lonmax = cf_convert_between_lon_frames(ds, (-180, 180), force=True)
    assert lonmin == -180 and lonmax == 180

    # Detect shape
    nlat, nlon, ncells = detect_shape(ds=ds, lat=lat, lon=lon, grid_type="curvilinear")

    lats = ds[lat].values
    lons = ds[lon].values

    orientation = _determine_grid_orientation(ds[lon])
    if orientation == "nlat_nlon":
        londim = 1
    else:
        nlon, nlat = nlat, nlon
        londim = 0
    # print(orientation)
    if londim == 0:
        lons_crnr = np.full((nlon + 1, nlat + 1), np.nan)
        lats_crnr = np.full((nlon + 1, nlat + 1), np.nan)
    else:
        lons_crnr = np.full((nlat + 1, nlon + 1), np.nan)
        lats_crnr = np.full((nlat + 1, nlon + 1), np.nan)

    if londim == 1 or londim == 0:
        lats_crnr[1:-1, 1:-1] = (
            lats[:-1, :-1] + lats[1:, :-1] + lats[:-1, 1:] + lats[1:, 1:]
        ) / 4.0
        lons_crnr[1:-1, 1:-1] = np.vectorize(
            lambda x1, x2, x3, x4: _lonbnds_mids_trans_check(x1, x2, x3, x4)
        )(lons[:-1, :-1], lons[1:, :-1], lons[:-1, 1:], lons[1:, 1:])

    # print(lons_crnr)

    # Grid points at boundaries - incl correction for cells crossing the prime/anti meridian
    lons_crnr[0, :] = np.vectorize(
        lambda x1, x2: _lonbnds_mids_trans_check_diff(x1, x2)
    )(lons_crnr[1, :], lons_crnr[2, :])
    # lons_crnr[1, :] - (lons_crnr[2, :] - lons_crnr[1, :])
    lons_crnr[-1, :] = np.vectorize(
        lambda x1, x2: _lonbnds_mids_trans_check_sum(x1, x2)
    )(lons_crnr[-2, :], lons_crnr[-3, :])
    # lons_crnr[-2, :] + (lons_crnr[-2, :] - lons_crnr[-3, :])
    lons_crnr[:, 0] = np.vectorize(
        lambda x1, x2: _lonbnds_mids_trans_check_diff(x1, x2)
    )(lons_crnr[:, 1], lons_crnr[:, 2])
    # lons_crnr[:, 1] - (lons_crnr[:, 2] - lons_crnr[:, 1])
    lons_crnr[:, -1] = np.vectorize(
        lambda x1, x2: _lonbnds_mids_trans_check_sum(x1, x2)
    )(lons_crnr[:, -2], lons_crnr[:, -3])
    # lons_crnr[:, -2] + (lons_crnr[:, -2] - lons_crnr[:, -3])

    lats_crnr[0, :] = lats_crnr[1, :] - (lats_crnr[2, :] - lats_crnr[1, :])
    lats_crnr[-1, :] = lats_crnr[-2, :] + (lats_crnr[-2, :] - lats_crnr[-3, :])
    lats_crnr[:, 0] = lats_crnr[:, 1] - (lats_crnr[:, 2] - lats_crnr[:, 1])
    lats_crnr[:, -1] = lats_crnr[:, -2] + (lats_crnr[:, -2] - lats_crnr[:, -3])

    if londim == 1:
        vertices_longitude = np.zeros((nlat, nlon, 4))
        vertices_latitude = np.zeros((nlat, nlon, 4))
    else:
        vertices_longitude = np.zeros((nlon, nlat, 4))
        vertices_latitude = np.zeros((nlon, nlat, 4))

    # Fill in counter clockwise
    vertices_longitude[:, :, 0] = lons_crnr[:-1, :-1]
    vertices_longitude[:, :, 1] = lons_crnr[:-1, 1:]
    vertices_longitude[:, :, 2] = lons_crnr[1:, 1:]
    vertices_longitude[:, :, 3] = lons_crnr[1:, :-1]
    vertices_latitude[:, :, 0] = lats_crnr[:-1, :-1]
    vertices_latitude[:, :, 1] = lats_crnr[:-1, 1:]
    vertices_latitude[:, :, 2] = lats_crnr[1:, 1:]
    vertices_latitude[:, :, 3] = lats_crnr[1:, :-1]

    # Clip latitudes
    if clip_latitude:
        vertices_latitude = np.clip(vertices_latitude, -90.0, 90.0)

    # Once more correct meridian crossing cells
    lon_range = vertices_longitude.max(axis=2) - vertices_longitude.min(axis=2)
    lon_range = np.repeat(lon_range[:, :, np.newaxis], 4, axis=2)

    # a=vertices_longitude[np.where(lon_range>180)]
    # b=vertices_longitude[np.where(vertices_longitude>180)]
    # print(a.shape)
    # print(a)
    # print("-----------------------------------")
    # print(b.shape)
    # print(b)
    # print("-----------------------------------")
    vertices_longitude = np.where(
        np.logical_and(lon_range > 180, vertices_longitude < 0),
        vertices_longitude + 360.0,
        vertices_longitude,
    )
    # lon_range = vertices_longitude.max(axis=2)-vertices_longitude.min(axis=2)
    # lon_range = np.repeat(lon_range[:, :, np.newaxis], 4, axis=2)
    # a=vertices_longitude[np.where(lon_range>180)]
    # print(a.shape)
    # print(a)
    # print("-----------------------------------")
    # print(b.shape)
    # print(b)

    # Add to the dataset
    ds["vertices_latitude"] = (
        (ds[lat].dims[0], ds[lat].dims[1], "vertices"),
        vertices_latitude,
    )
    ds["vertices_longitude"] = (
        (ds[lon].dims[0], ds[lon].dims[1], "vertices"),
        vertices_longitude,
    )
    ds[lat].attrs["bounds"] = "vertices_latitude"
    ds[lon].attrs["bounds"] = "vertices_longitude"

    return ds


def generate_bounds_rectilinear(ds, lat, lon):
    """Compute bounds for rectilinear grids.

    The bounds will be attached as coords to the xarray.Dataset of the Grid object.
    If no bounds can be created, a warning is issued. It is assumed but not ensured that no
    duplicated cells are present in the grid.

    Parameters
    ----------
    ds : xarray.Dataset
        .
    lat : str
        Latitude variable name.
    lon : str
        Longitude variable name.

    Returns
    -------
    xarray.Dataset
        Dataset with attached bounds.
    """
    # Detect shape
    nlat, nlon, ncells = detect_shape(
        ds=ds, lat=lat, lon=lon, grid_type="regular_lat_lon"
    )

    # Assuming lat / lon values are strong monotonically decreasing/increasing
    # Latitude / Longitude bounds shaped (nlat, 2) / (nlon, 2)
    lat_bnds = np.zeros((ds[lat].shape[0], 2), dtype=np.float32)
    lon_bnds = np.zeros((ds[lon].shape[0], 2), dtype=np.float32)

    # lat_bnds
    #  positive<0 for strong monotonically increasing
    #  positive>0 for strong monotonically decreasing
    positive = ds[lat].values[0] - ds[lat].values[1]
    gspacingl = abs(positive)
    gspacingu = abs(ds[lat].values[-1] - ds[lat].values[-2])
    if positive < 0:
        lat_bnds[1:, 0] = (ds[lat].values[:-1] + ds[lat].values[1:]) / 2.0
        lat_bnds[:-1, 1] = lat_bnds[1:, 0]
        lat_bnds[0, 0] = ds[lat].values[0] - gspacingl / 2.0
        lat_bnds[-1, 1] = ds[lat].values[-1] + gspacingu / 2.0
    elif positive > 0:
        lat_bnds[1:, 1] = (ds[lat].values[:-1] + ds[lat].values[1:]) / 2.0
        lat_bnds[:-1, 0] = lat_bnds[1:, 1]
        lat_bnds[0, 1] = ds[lat].values[0] + gspacingl / 2.0
        lat_bnds[-1, 0] = ds[lat].values[-1] - gspacingu / 2.0
    else:
        warnings.warn(
            "The bounds could not be calculated since the latitude and/or longitude "
            "values are not strong monotonically decreasing/increasing."
        )
        return ds

    lat_bnds = np.where(lat_bnds < -90.0, -90.0, lat_bnds)
    lat_bnds = np.where(lat_bnds > 90.0, 90.0, lat_bnds)

    # lon_bnds
    positive = ds[lon].values[0] - ds[lon].values[1]
    gspacingl = abs(positive)
    gspacingu = abs(ds[lon].values[-1] - ds[lon].values[-2])
    if positive < 0:
        lon_bnds[1:, 0] = (ds[lon].values[:-1] + ds[lon].values[1:]) / 2.0
        lon_bnds[:-1, 1] = lon_bnds[1:, 0]
        lon_bnds[0, 0] = ds[lon].values[0] - gspacingl / 2.0
        lon_bnds[-1, 1] = ds[lon].values[-1] + gspacingu / 2.0
    elif positive > 0:
        lon_bnds[1:, 1] = (ds[lon].values[:-1] + ds[lon].values[1:]) / 2.0
        lon_bnds[:-1, 0] = lon_bnds[1:, 1]
        lon_bnds[0, 1] = ds[lon].values[0] + gspacingl / 2.0
        lon_bnds[-1, 0] = ds[lon].values[-1] - gspacingu / 2.0
    else:
        warnings.warn(
            "The bounds could not be calculated since the latitude and/or longitude "
            "values are not strong monotonically decreasing/increasing."
        )
        return ds

    # Add to the dataset
    ds["lat_bnds"] = ((ds[lat].dims[0], "bnds"), lat_bnds)
    ds["lon_bnds"] = ((ds[lon].dims[0], "bnds"), lon_bnds)
    ds[lat].attrs["bounds"] = "lat_bnds"
    ds[lon].attrs["bounds"] = "lon_bnds"

    return ds


def detect_coordinate(ds, coord_type):
    """Use cf_xarray to obtain the variable name of the requested coordinate.

    Parameters
    ----------
    ds: xarray.Dataset, xarray.DataArray
        Dataset the coordinate variable name shall be obtained from.
    coord_type: str
        Coordinate type understood by cf-xarray, eg. 'lat', 'lon', ...

    Raises
    ------
    KeyError
        Raised if the requested coordinate cannot be identified.

    Returns
    -------
    str
        Coordinate variable name.
    """
    error_msg = f"A {coord_type} coordinate cannot be identified in the dataset."

    # Make use of cf-xarray accessor
    coord = get_coord_by_type(ds, coord_type, ignore_aux_coords=False)
    if coord is None:
        coord = get_coord_by_attr(ds, "standard_name", coord_type)
        if coord is None:
            raise KeyError(error_msg)

    # Return the name of the coordinate variable
    return coord


def detect_bounds(ds, coordinate) -> Optional[str]:
    """Use cf_xarray to obtain the variable name of the requested coordinates bounds.

    Parameters
    ----------
    ds : xarray.Dataset, xarray.DataArray
        Dataset the coordinate bounds variable name shall be obtained from.
    coordinate : str
        Name of the coordinate variable to determine the bounds from.

    Returns
    -------
    str or None
        Returns the variable name of the requested coordinate bounds.
        Returns None if the variable has no bounds or if they cannot be identified.
    """
    try:
        return ds.cf.bounds[coordinate][0]
    except (KeyError, AttributeError):
        warnings.warn(
            "For coordinate variable '%s' no bounds can be identified." % coordinate
        )
    return


def detect_gridtype(ds, lon, lat, lon_bnds=None, lat_bnds=None):
    """Detect type of the grid as one of "regular_lat_lon", "curvilinear", "unstructured".

    Assumes the grid description / structure follows the CF conventions.
    """
    # 1D coordinate variables
    if ds[lat].ndim == 1 and ds[lon].ndim == 1:
        lat_1D = ds[lat].dims[0]
        lon_1D = ds[lon].dims[0]
        if not lat_bnds or not lon_bnds:
            if lat_1D == lon_1D:
                return "unstructured"
            else:
                return "regular_lat_lon"
        else:
            # unstructured: bounds [ncells, nvertices]
            if (
                lat_1D == lon_1D
                and all([ds[bnds].ndim == 2 for bnds in [lon_bnds, lat_bnds]])
                and all(
                    [
                        ds.sizes[dim] > 2
                        for dim in [
                            ds[lon_bnds].dims[-1],
                            ds[lat_bnds].dims[-1],
                        ]
                    ]
                )
            ):
                return "unstructured"
            # rectilinear: bounds [nlat/nlon, 2]
<<<<<<< HEAD
            elif all([ds[bnds].ndim == 2 for bnds in [lon_bnds, lat_bnds]]) and all(
                [
                    ds.dims[dim] == 2
                    for dim in [
                        ds[lon_bnds].dims[-1],
                        ds[lat_bnds].dims[-1],
                    ]
                ]
=======
            elif (
                all([ds[bnds].ndim == 2 for bnds in [lon_bnds, lat_bnds]])
                and ds.sizes[ds.cf.get_bounds_dim_name(lon)] == 2
>>>>>>> 5834d0cb
            ):
                return "regular_lat_lon"
            else:
                raise ValueError("The grid type is not supported.")

    # 2D coordinate variables
    elif ds[lat].ndim == 2 and ds[lon].ndim == 2:
        # Test for curvilinear or restructure lat/lon coordinate variables
        # todo: Check if regular_lat_lon despite 2D
        #  - requires additional function checking
        #      lat[:,i]==lat[:,j] for all i,j
        #      lon[i,:]==lon[j,:] for all i,j
        #  - and if that is the case to extract lat/lon and *_bnds
        #      lat[:]=lat[:,j], lon[:]=lon[j,:]
        #      lat_bnds[:, 2]=[min(lat_bnds[:,j, :]), max(lat_bnds[:,j, :])]
        #      lon_bnds similar
        if not ds[lat].shape == ds[lon].shape:
            raise ValueError(
                "The horizontal coordinate variables have differing shapes."
            )
        else:
            if not lat_bnds or not lon_bnds:
                return "curvilinear"
            else:
                # Shape of curvilinear bounds either [nlat, nlon, 4] or [nlat+1, nlon+1]
                if list(ds[lat].shape) + [4] == list(ds[lat_bnds].shape) and list(
                    ds[lon].shape
                ) + [4] == list(ds[lon_bnds].shape):
                    return "curvilinear"
                elif [si + 1 for si in ds[lat].shape] == list(ds[lat_bnds].shape) and [
                    si + 1 for si in ds[lon].shape
                ] == list(ds[lon_bnds].shape):
                    return "curvilinear"
                else:
                    raise ValueError("The grid type is not supported.")

    # >2D coordinate variables, or coordinate variables of different dimensionality
    else:
        raise ValueError(
            "The horizontal coordinate variables have more than 2 dimensions."
        )<|MERGE_RESOLUTION|>--- conflicted
+++ resolved
@@ -1747,20 +1747,14 @@
             ):
                 return "unstructured"
             # rectilinear: bounds [nlat/nlon, 2]
-<<<<<<< HEAD
             elif all([ds[bnds].ndim == 2 for bnds in [lon_bnds, lat_bnds]]) and all(
                 [
-                    ds.dims[dim] == 2
+                    ds.sizes[dim] == 2
                     for dim in [
-                        ds[lon_bnds].dims[-1],
-                        ds[lat_bnds].dims[-1],
+                        ds[lon_bnds].sizes[-1],
+                        ds[lat_bnds].sizes[-1],
                     ]
                 ]
-=======
-            elif (
-                all([ds[bnds].ndim == 2 for bnds in [lon_bnds, lat_bnds]])
-                and ds.sizes[ds.cf.get_bounds_dim_name(lon)] == 2
->>>>>>> 5834d0cb
             ):
                 return "regular_lat_lon"
             else:
