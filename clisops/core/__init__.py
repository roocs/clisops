--- conflicted
+++ resolved
@@ -6,12 +6,8 @@
     subset_level_by_values,
     subset_shape,
     subset_time,
-<<<<<<< HEAD
-)
-
-from .regrid import Grid, Weights, regrid, weights_cache_init, weights_cache_flush
-=======
     subset_time_by_components,
     subset_time_by_values,
 )
->>>>>>> 9b5d4907
+
+from .regrid import Grid, Weights, regrid, weights_cache_init, weights_cache_flush