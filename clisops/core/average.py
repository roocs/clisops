--- conflicted
+++ resolved
@@ -3,17 +3,11 @@
 from pathlib import Path
 from typing import Sequence, Tuple, Union
 
-<<<<<<< HEAD
-=======
 import cf_xarray
->>>>>>> eda66390
 import geopandas as gpd
 import numpy as np
 import xarray as xr
 from roocs_utils.exceptions import InvalidParameterValue
-<<<<<<< HEAD
-from roocs_utils.xarray_utils.xarray_utils import get_coord_type, known_coord_types
-=======
 from roocs_utils.xarray_utils.xarray_utils import (
     get_coord_by_type,
     get_coord_type,
@@ -21,7 +15,6 @@
 )
 
 from clisops.utils.time_utils import create_time_bounds
->>>>>>> eda66390
 
 from .subset import shape_bbox_indexer
 
