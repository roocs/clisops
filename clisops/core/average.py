"""Average module."""
from pathlib import Path
from typing import Tuple, Union, Sequence
import warnings
import numpy as np
import geopandas as gpd
import xarray as xr
from roocs_utils.exceptions import InvalidParameterValue
<<<<<<< HEAD
from roocs_utils.xarray_utils.xarray_utils import (
    get_coord_by_type,
    get_coord_type,
    known_coord_types,
)
=======
from roocs_utils.xarray_utils.xarray_utils import get_coord_type, known_coord_types
from .subset import shape_bbox_indexer
>>>>>>> 9360a431

__all__ = ["average_over_dims", "average_shape", "average_time"]

# see https://pandas.pydata.org/pandas-docs/stable/user_guide/timeseries.html#dateoffset-objects
freqs = {"day": "1D", "month": "1MS", "year": "1AS"}


def average_shape(
    ds: xr.Dataset,
    shape: Union[str, Path, gpd.GeoDataFrame],
    variable: Union[str, Sequence[str]] = None,
) -> Union[xr.DataArray, xr.Dataset]:
    """Average a DataArray or Dataset spatially using vector shapes.

    Return a DataArray or Dataset averaged over each Polygon given.
    Requires xESMF >= 0.5.0.

    Parameters
    ----------
    ds : xarray.Dataset
      Input values, coordinate attributes must be CF-compliant.
    shape : Union[str, Path, gpd.GeoDataFrame]
      Path to shape file, or directly a geodataframe. Supports formats compatible with geopandas.
      Will be converted to EPSG:4326 if needed.
    variable : Union[str, Sequence[str], None]
      Variables to average. If None, average over all data variables.

    Returns
    -------
    Union[xarray.DataArray, xarray.Dataset]
      `ds` spatially-averaged over the polygon(s) in `shape`.
      Has a new `geom` dimension corresponding to the index of the input geodataframe.
      Non-geometry columns of the geodataframe are copied as auxiliary coordinates.

    Notes
    -----
    The spatial weights are computed with ESMF, which uses corners given in lat/lon format (EPSG:4326),
    the input dataset `ds` must provide those. In opposition to `subset.subset_shape`, the
    weights computed here take partial overlaps and holes into account.

    As xESMF computes the weight masks only once, skipping missing values is not really feasible. Thus,
    all NaNs propagate when performing the average.

    Examples
    --------
    >>> import xarray as xr  # doctest: +SKIP
    >>> from clisops.core.average import average_shape  # doctest: +SKIP
    >>> pr = xr.open_dataset(path_to_pr_file).pr  # doctest: +SKIP
    ...
    # Average data array over shape
    >>> prAvg = average_shape(pr, shape=path_to_shape_file)  # doctest: +SKIP
    ...
    # Average multiple variables in a single dataset
    >>> ds = xr.open_mfdataset([path_to_tasmin_file, path_to_tasmax_file])  # doctest: +SKIP
    >>> dsAvg = average_shape(ds, shape=path_to_shape_file)  # doctest: +SKIP
    """
    try:
        from xesmf import SpatialAverager
    except ImportError:
        raise ValueError("Package xesmf >= 0.5.0 is required to use average_shape")

    if isinstance(ds, xr.DataArray):
        warnings.warn(
            "Pass a Dataset object instead of a DataArray.", DeprecationWarning
        )
        ds_copy = ds.to_dataset(name=ds.name)
    else:
        ds_copy = ds.copy()

    if isinstance(shape, gpd.GeoDataFrame):
        poly = shape.copy()
    else:
        poly = gpd.GeoDataFrame.from_file(shape)

    if poly.crs is not None:
        poly = poly.to_crs(4326)

    # First subset to bounding box to reduce memory usage.
    indexer = shape_bbox_indexer(ds_copy, poly)
    ds_sub = ds_copy.isel(indexer)

    # Compute the weights
    savger = SpatialAverager(ds_sub, poly.geometry)

    # Check that some weights are not null. Handle both sparse and scipy weights.
    nonnull = (
        savger.weights.data.nnz
        if isinstance(savger.weights, xr.DataArray)
        else savger.weights.nnz
    )
    if nonnull == 0:
        raise ValueError(
            "There were no valid data points found in the requested averaging region. Verify objects overlap."
        )

    # Select variables to average
    if variable is not None:
        ds_sub = ds_sub[variable]

    # Apply the weights to the actual data -> spatial average
    # We transfer the global and variable attributes of the input to the output
    ds_out = savger(ds_sub, keep_attrs=True)

    # Set geom coords to poly's index
    ds_out["geom"] = poly.index

    # Add polygon attributes to Dataset output as coordinates
    ds_meta = (
        poly.drop("geometry", axis=1)
        .to_xarray()
        .rename(**{poly.index.name or "index": "geom"})
    )
    ds_meta = ds_meta.set_coords(ds_meta.data_vars)
    ds_out = xr.merge([ds_out, ds_meta])

    # Maybe returning a DataArray should be deprecated.
    if isinstance(ds, xr.DataArray):
        return ds_out[ds.name]
    return ds_out


def average_over_dims(
    ds: Union[xr.DataArray, xr.Dataset],
    dims: Tuple[str] = None,
    ignore_undetected_dims: bool = False,
) -> Union[xr.DataArray, xr.Dataset]:
    """
    Average a DataArray or Dataset over the dimensions specified.

    Parameters
    ----------
    ds : Union[xr.DataArray, xr.Dataset]
      Input values.
    dims : Tuple[str] = None
      The dimensions over which to apply the average. If None, none of the dimensions are averaged over. Dimensions
      must be one of ["time", "level", "latitude", "longitude"].
    ignore_undetected_dims: bool
      If the dimensions specified are not found in the dataset, an Exception will be raised if set to True.
      If False, an exception will not be raised and the other dimensions will be averaged over. Default = False

    Returns
    -------
    Union[xr.DataArray, xr.Dataset]
      New Dataset or DataArray object averaged over the indicated dimensions.
      The indicated dimensions will have been removed.

    Examples
    --------
    >>> from clisops.core.average import average_over_dims  # doctest: +SKIP
    >>> pr = xr.open_dataset(path_to_pr_file).pr  # doctest: +SKIP
    ...
    # Average data array over latitude and longitude
    >>> prAvg = average_over_dims(pr, dims=['latitude', 'longitude'], ignore_undetected_dims=True)  # doctest: +SKIP
    """

    if not dims:
        raise InvalidParameterValue(
            "At least one dimension for averaging must be provided"
        )

    if not set(dims).issubset(set(known_coord_types)):
        raise InvalidParameterValue(
            f"Dimensions for averaging must be one of {known_coord_types}"
        )

    found_dims = dict()

    # Work out real coordinate types for each dimension
    for coord in ds.coords:
        coord = ds.coords[coord]
        coord_type = get_coord_type(coord)

        if coord_type:
            # Check if the coordinate is a dimension
            if coord.name in ds.dims:
                found_dims[coord_type] = coord.name

    # Set a variable for requested dimensions that were not detected
    undetected_dims = set(dims) - set(found_dims.keys())

    if ignore_undetected_dims is False and not set(dims).issubset(
        set(found_dims.keys())
    ):
        raise InvalidParameterValue(
            f"Requested dimensions were not found in input dataset: {undetected_dims}."
        )
    else:
        # Remove undetected dim so that it can be ignored
        dims = [dim for dim in dims if dim not in undetected_dims]

    # Get dims by the name used in dataset
    dims_to_average = []

    for dim in dims:
        dims_to_average.append(found_dims[dim])

    # The mean will be carried out on a Dataset or DataArray
    # Calculate the mean, skip missing values and retain original attributes

    # Short-term solution to error: "NotImplementedError: Computing the mean of an " ...
    #    "array containing cftime.datetime objects is not yet implemented on dask arrays."
    # See GITHUB ISSUE: https://github.com/roocs/clisops/issues/185
    if isinstance(ds, xr.Dataset):
        untouched_ds = ds.drop_dims(dims_to_average)
        ds = ds.drop_vars(untouched_ds.data_vars.keys())

    ds_averaged_over_dims = ds.mean(dim=dims_to_average, skipna=True, keep_attrs=True)

    if isinstance(ds, xr.Dataset):
        return xr.merge((ds_averaged_over_dims, untouched_ds))
    return ds_averaged_over_dims


def average_time(
    ds: Union[xr.DataArray, xr.Dataset],
    freq: str,
) -> Union[xr.DataArray, xr.Dataset]:
    """
    Average a DataArray or Dataset over the time frequency specified.

    Parameters
    ----------
    ds : Union[xr.DataArray, xr.Dataset]
      Input values.
    freq: str
      The frequency to average over. One of "month", "year".

    Returns
    -------
    Union[xr.DataArray, xr.Dataset]
      New Dataset or DataArray object averaged over the indicated time frequency.

    Examples
    --------
    >>> from clisops.core.average import average_time  # doctest: +SKIP
    >>> pr = xr.open_dataset(path_to_pr_file).pr  # doctest: +SKIP
    ...
    # Average data array over each month
    >>> prAvg = average_time(pr, freq='month')  # doctest: +SKIP
    """

    if not freq:
        raise InvalidParameterValue(
            "At least one frequency for averaging must be provided"
        )

    if freq not in list(freqs.keys()):
        raise InvalidParameterValue(
            "Time frequency for averaging must be one of 'month', 'year'."
        )

    # check time coordinate exists and get name
    t = get_coord_by_type(ds, "time", ignore_aux_coords=False)

    if t is None:
        raise Exception("Time dimension could not be found")

    # resample and average over time
    ds_avg_over_time = ds.resample(indexer={t.name: freqs[freq]}).mean(
        dim=t.name, skipna=True, keep_attrs=True
    )

    return ds_avg_over_time<|MERGE_RESOLUTION|>--- conflicted
+++ resolved
@@ -1,21 +1,19 @@
 """Average module."""
+import warnings
 from pathlib import Path
-from typing import Tuple, Union, Sequence
-import warnings
+from typing import Sequence, Tuple, Union
+
+import geopandas as gpd
 import numpy as np
-import geopandas as gpd
 import xarray as xr
 from roocs_utils.exceptions import InvalidParameterValue
-<<<<<<< HEAD
 from roocs_utils.xarray_utils.xarray_utils import (
     get_coord_by_type,
     get_coord_type,
     known_coord_types,
 )
-=======
-from roocs_utils.xarray_utils.xarray_utils import get_coord_type, known_coord_types
+
 from .subset import shape_bbox_indexer
->>>>>>> 9360a431
 
 __all__ = ["average_over_dims", "average_shape", "average_time"]
 
