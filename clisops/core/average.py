"""Average module."""
from pathlib import Path
from typing import Tuple, Union
import numpy as np
import geopandas as gpd
import xarray as xr
from roocs_utils.exceptions import InvalidParameterValue
from roocs_utils.xarray_utils.xarray_utils import get_coord_type, known_coord_types
from .subset import shape_bbox_indexer

__all__ = ["average_over_dims", "average_shape"]


def average_shape(
    ds: Union[xr.DataArray, xr.Dataset],
    shape: Union[str, Path, gpd.GeoDataFrame],
) -> Union[xr.DataArray, xr.Dataset]:
    """Average a DataArray or Dataset spatially using vector shapes.

    Return a DataArray or Dataset averaged over each Polygon given.
    Requires xESMF >= 0.5.0.

    Parameters
    ----------
    ds : Union[xarray.DataArray, xarray.Dataset]
      Input values, coordinates naming must be compatible with xESMF.
    shape : Union[str, Path, gpd.GeoDataFrame]
      Path to shape file, or directly a geodataframe. Supports formats compatible with geopandas.
      Will be converted to EPSG:4326 if needed.

    Returns
    -------
    Union[xarray.DataArray, xarray.Dataset]
      `ds` spatially-averaged over the polygon(s) in `shape`.
      Has a new `geom` dimension corresponding to the index of the input geodataframe.
      Non-geometry columns of the geodataframe are copied as auxiliary coordinates.

    Notes
    -----
    The spatial weights are computed with ESMF, which uses corners given in lat/lon format (EPSG:4326),
    the input dataset `ds` most provide those. In opposition to `subset.subset_shape`, the
    weights computed here take partial overlaps and holes into account.

    As xESMF computes the weight masks only once, skipping missing values is not really feasible. Thus,
    all NaNs propagate when performing the average.

    Examples
    --------
    >>> import xarray as xr  # doctest: +SKIP
    >>> from clisops.core.average import average_shape  # doctest: +SKIP
    >>> pr = xr.open_dataset(path_to_pr_file).pr  # doctest: +SKIP
    ...
    # Average data array over shape
    >>> prAvg = average_shape(pr, shape=path_to_shape_file)  # doctest: +SKIP
    ...
    # Average multiple variables in a single dataset
    >>> ds = xr.open_mfdataset([path_to_tasmin_file, path_to_tasmax_file])  # doctest: +SKIP
    >>> dsAvg = average_shape(ds, shape=path_to_shape_file)  # doctest: +SKIP
    """
    try:
        from xesmf import SpatialAverager
    except ImportError:
        raise ValueError("Package xesmf >= 0.5.0 is required to use average_shape")

    if isinstance(ds, xr.DataArray):
        ds_copy = ds.to_dataset(name=ds.name)
    else:
        ds_copy = ds.copy()

    if isinstance(shape, gpd.GeoDataFrame):
        poly = shape.copy()
    else:
        poly = gpd.GeoDataFrame.from_file(shape)

    if poly.crs is not None:
        poly = poly.to_crs(4326)

<<<<<<< HEAD
    # First subset to bounding box to reduce memory usage.
    indexer = shape_bbox_indexer(ds_copy, poly)
    ds_sub = ds_copy.isel(indexer)

    savger = SpatialAverager(ds_sub, poly.geometry)
    if savger.weights.nnz == 0:
=======
    savger = SpatialAverager(ds_copy, poly.geometry)
    nonnull = (
        savger.weights.data.nnz
        if isinstance(savger.weights, xr.DataArray)
        else savger.weights.nnz
    )
    if nonnull == 0:
>>>>>>> 74789cd2
        raise ValueError(
            "There were no valid data points found in the requested averaging region. Verify objects overlap."
        )
    ds_out = savger(ds_sub)

    # Set geom coords to poly's index
    ds_out["geom"] = poly.index

    # other info in poly
    ds_meta = (
        poly.drop("geometry", axis=1)
        .to_xarray()
        .rename(**{poly.index.name or "index": "geom"})
    )
    ds_meta = ds_meta.set_coords(ds_meta.data_vars)

    ds_out = xr.merge([ds_out, ds_meta])

    if isinstance(ds, xr.DataArray):
        return ds_out[ds.name]
    return ds_out


def average_over_dims(
    ds: Union[xr.DataArray, xr.Dataset],
    dims: Tuple[str] = None,
    ignore_undetected_dims: bool = False,
) -> Union[xr.DataArray, xr.Dataset]:
    """
    Average a DataArray or Dataset over the dimensions specified.

    Parameters
    ----------
    ds : Union[xr.DataArray, xr.Dataset]
      Input values.
    dims : Tuple[str] = None
      The dimensions over which to apply the average. If None, none of the dimensions are averaged over. Dimensions
      must be one of ["time", "level", "latitude", "longitude"].
    ignore_undetected_dims: bool
      If the dimensions specified are not found in the dataset, an Exception will be raised if set to True.
      If False, an exception will not be raised and the other dimensions will be averaged over. Default = False

    Returns
    -------
    Union[xr.DataArray, xr.Dataset]
      New Dataset or DataArray object averaged over the indicated dimensions.
      The indicated dimensions will have been removed.

    Examples
    --------
    >>> from clisops.core.average import average_over_dims  # doctest: +SKIP
    >>> pr = xr.open_dataset(path_to_pr_file).pr  # doctest: +SKIP
    ...
    # Average data array over latitude and longitude
    >>> prAvg = average_over_dims(pr, dims=['latitude', 'longitude'], ignore_undetected_dims=True)  # doctest: +SKIP
    """

    if not dims:
        raise InvalidParameterValue(
            "At least one dimension for averaging must be provided"
        )

    if not set(dims).issubset(set(known_coord_types)):
        raise InvalidParameterValue(
            f"Dimensions for averaging must be one of {known_coord_types}"
        )

    found_dims = dict()

    # Work out real coordinate types for each dimension
    for coord in ds.coords:
        coord = ds.coords[coord]
        coord_type = get_coord_type(coord)

        if coord_type:
            # Check if the coordinate is a dimension
            if coord.name in ds.dims:
                found_dims[coord_type] = coord.name

    # Set a variable for requested dimensions that were not detected
    undetected_dims = set(dims) - set(found_dims.keys())

    if ignore_undetected_dims is False and not set(dims).issubset(
        set(found_dims.keys())
    ):
        raise InvalidParameterValue(
            f"Requested dimensions were not found in input dataset: {undetected_dims}."
        )
    else:
        # Remove undetected dim so that it can be ignored
        dims = [dim for dim in dims if dim not in undetected_dims]

    # Get dims by the name used in dataset
    dims_to_average = []

    for dim in dims:
        dims_to_average.append(found_dims[dim])

    # The mean will be carried out on a Dataset or DataArray
    # Calculate the mean, skip missing values and retain original attributes

    # Short-term solution to error: "NotImplementedError: Computing the mean of an " ...
    #    "array containing cftime.datetime objects is not yet implemented on dask arrays."
    # See GITHUB ISSUE: https://github.com/roocs/clisops/issues/185
    if isinstance(ds, xr.Dataset):
        untouched_ds = ds.drop_dims(dims_to_average)
        ds = ds.drop_vars(untouched_ds.data_vars.keys())

    ds_averaged_over_dims = ds.mean(dim=dims_to_average, skipna=True, keep_attrs=True)

    if isinstance(ds, xr.Dataset):
        return xr.merge((ds_averaged_over_dims, untouched_ds))
    return ds_averaged_over_dims<|MERGE_RESOLUTION|>--- conflicted
+++ resolved
@@ -75,22 +75,18 @@
     if poly.crs is not None:
         poly = poly.to_crs(4326)
 
-<<<<<<< HEAD
     # First subset to bounding box to reduce memory usage.
     indexer = shape_bbox_indexer(ds_copy, poly)
     ds_sub = ds_copy.isel(indexer)
 
     savger = SpatialAverager(ds_sub, poly.geometry)
-    if savger.weights.nnz == 0:
-=======
-    savger = SpatialAverager(ds_copy, poly.geometry)
+
     nonnull = (
         savger.weights.data.nnz
         if isinstance(savger.weights, xr.DataArray)
         else savger.weights.nnz
     )
     if nonnull == 0:
->>>>>>> 74789cd2
         raise ValueError(
             "There were no valid data points found in the requested averaging region. Verify objects overlap."
         )
