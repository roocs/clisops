"""Average module."""
from pathlib import Path
from typing import Tuple, Union, Sequence
import warnings
import numpy as np
import geopandas as gpd
import xarray as xr
from roocs_utils.exceptions import InvalidParameterValue
from roocs_utils.xarray_utils.xarray_utils import get_coord_type, known_coord_types
from .subset import shape_bbox_indexer

__all__ = ["average_over_dims", "average_shape"]


def average_shape(
    ds: xr.Dataset,
    shape: Union[str, Path, gpd.GeoDataFrame],
    variable: Union[str, Sequence[str]] = None,
) -> Union[xr.DataArray, xr.Dataset]:
    """Average a DataArray or Dataset spatially using vector shapes.

    Return a DataArray or Dataset averaged over each Polygon given.
    Requires xESMF >= 0.5.0.

    Parameters
    ----------
    ds : xarray.Dataset
      Input values, coordinate attributes must be CF-compliant.
    shape : Union[str, Path, gpd.GeoDataFrame]
      Path to shape file, or directly a geodataframe. Supports formats compatible with geopandas.
      Will be converted to EPSG:4326 if needed.
    variable : Union[str, Sequence[str], None]
      Variables to average. If None, average over all data variables.

    Returns
    -------
    Union[xarray.DataArray, xarray.Dataset]
      `ds` spatially-averaged over the polygon(s) in `shape`.
      Has a new `geom` dimension corresponding to the index of the input geodataframe.
      Non-geometry columns of the geodataframe are copied as auxiliary coordinates.

    Notes
    -----
    The spatial weights are computed with ESMF, which uses corners given in lat/lon format (EPSG:4326),
    the input dataset `ds` must provide those. In opposition to `subset.subset_shape`, the
    weights computed here take partial overlaps and holes into account.

    As xESMF computes the weight masks only once, skipping missing values is not really feasible. Thus,
    all NaNs propagate when performing the average.

    Examples
    --------
    >>> import xarray as xr  # doctest: +SKIP
    >>> from clisops.core.average import average_shape  # doctest: +SKIP
    >>> pr = xr.open_dataset(path_to_pr_file).pr  # doctest: +SKIP
    ...
    # Average data array over shape
    >>> prAvg = average_shape(pr, shape=path_to_shape_file)  # doctest: +SKIP
    ...
    # Average multiple variables in a single dataset
    >>> ds = xr.open_mfdataset([path_to_tasmin_file, path_to_tasmax_file])  # doctest: +SKIP
    >>> dsAvg = average_shape(ds, shape=path_to_shape_file)  # doctest: +SKIP
    """
    try:
        from xesmf import SpatialAverager
    except ImportError:
        raise ValueError("Package xesmf >= 0.5.0 is required to use average_shape")

    if isinstance(ds, xr.DataArray):
        warnings.warn(
            "Pass a Dataset object instead of a DataArray.", DeprecationWarning
        )
        ds_copy = ds.to_dataset(name=ds.name)
    else:
        ds_copy = ds.copy()

    if isinstance(shape, gpd.GeoDataFrame):
        poly = shape.copy()
    else:
        poly = gpd.GeoDataFrame.from_file(shape)

    if poly.crs is not None:
        poly = poly.to_crs(4326)

    # First subset to bounding box to reduce memory usage.
    indexer = shape_bbox_indexer(ds_copy, poly)
    ds_sub = ds_copy.isel(indexer)

    # Compute the weights
    savger = SpatialAverager(ds_sub, poly.geometry)

    # Check that some weights are not null. Handle both sparse and scipy weights.
    nonnull = (
        savger.weights.data.nnz
        if isinstance(savger.weights, xr.DataArray)
        else savger.weights.nnz
    )
    if nonnull == 0:
        raise ValueError(
            "There were no valid data points found in the requested averaging region. Verify objects overlap."
        )

    # Select variables to average
    if variable is not None:
        ds_sub = ds_sub[variable]

    # Apply the weights to the actual data -> spatial average
    # We transfer the global and variable attributes of the input to the output
    ds_out = savger(ds_sub, keep_attrs=True)

    # Set geom coords to poly's index
    ds_out["geom"] = poly.index

    # Add polygon attributes to Dataset output as coordinates
    ds_meta = (
        poly.drop("geometry", axis=1)
        .to_xarray()
        .rename(**{poly.index.name or "index": "geom"})
    )
    ds_meta = ds_meta.set_coords(ds_meta.data_vars)
    ds_out = xr.merge([ds_out, ds_meta])

    # Maybe returning a DataArray should be deprecated.
    if isinstance(ds, xr.DataArray):
        return ds_out[ds.name]
    return ds_out


def average_over_dims(
    ds: Union[xr.DataArray, xr.Dataset],
    dims: Tuple[str] = None,
    ignore_undetected_dims: bool = False,
) -> Union[xr.DataArray, xr.Dataset]:
    """
    Average a DataArray or Dataset over the dimensions specified.

    Parameters
    ----------
    ds : Union[xr.DataArray, xr.Dataset]
      Input values.
    dims : Tuple[str] = None
      The dimensions over which to apply the average. If None, none of the dimensions are averaged over. Dimensions
      must be one of ["time", "level", "latitude", "longitude"].
    ignore_undetected_dims: bool
      If the dimensions specified are not found in the dataset, an Exception will be raised if set to True.
      If False, an exception will not be raised and the other dimensions will be averaged over. Default = False

    Returns
    -------
    Union[xr.DataArray, xr.Dataset]
      New Dataset or DataArray object averaged over the indicated dimensions.
      The indicated dimensions will have been removed.

    Examples
    --------
    >>> from clisops.core.average import average_over_dims  # doctest: +SKIP
    >>> pr = xr.open_dataset(path_to_pr_file).pr  # doctest: +SKIP
    ...
    # Average data array over latitude and longitude
    >>> prAvg = average_over_dims(pr, dims=['latitude', 'longitude'], ignore_undetected_dims=True)  # doctest: +SKIP
    """

    if not dims:
        raise InvalidParameterValue(
            "At least one dimension for averaging must be provided"
        )

    if not set(dims).issubset(set(known_coord_types)):
        raise InvalidParameterValue(
            f"Dimensions for averaging must be one of {known_coord_types}"
        )

    found_dims = dict()

    # Work out real coordinate types for each dimension
    for coord in ds.coords:
        coord = ds.coords[coord]
        coord_type = get_coord_type(coord)

        if coord_type:
            # Check if the coordinate is a dimension
            if coord.name in ds.dims:
                found_dims[coord_type] = coord.name

    # Set a variable for requested dimensions that were not detected
    undetected_dims = set(dims) - set(found_dims.keys())

    if ignore_undetected_dims is False and not set(dims).issubset(
        set(found_dims.keys())
    ):
        raise InvalidParameterValue(
            f"Requested dimensions were not found in input dataset: {undetected_dims}."
        )
    else:
        # Remove undetected dim so that it can be ignored
        dims = [dim for dim in dims if dim not in undetected_dims]

    # Get dims by the name used in dataset
    dims_to_average = []

    for dim in dims:
        dims_to_average.append(found_dims[dim])

    # The mean will be carried out on a Dataset or DataArray
    # Calculate the mean, skip missing values and retain original attributes

    # Short-term solution to error: "NotImplementedError: Computing the mean of an " ...
    #    "array containing cftime.datetime objects is not yet implemented on dask arrays."
    # See GITHUB ISSUE: https://github.com/roocs/clisops/issues/185
<<<<<<< HEAD
    # The fix is simply to force `ds.load()` before processing
    ds_averaged_over_dims = ds.load().mean(
        dim=dims_to_average, skipna=True, keep_attrs=True
    )
=======
    if isinstance(ds, xr.Dataset):
        untouched_ds = ds.drop_dims(dims_to_average)
        ds = ds.drop_vars(untouched_ds.data_vars.keys())

    ds_averaged_over_dims = ds.mean(dim=dims_to_average, skipna=True, keep_attrs=True)
>>>>>>> 9b5d4907

    if isinstance(ds, xr.Dataset):
        return xr.merge((ds_averaged_over_dims, untouched_ds))
    return ds_averaged_over_dims<|MERGE_RESOLUTION|>--- conflicted
+++ resolved
@@ -207,18 +207,11 @@
     # Short-term solution to error: "NotImplementedError: Computing the mean of an " ...
     #    "array containing cftime.datetime objects is not yet implemented on dask arrays."
     # See GITHUB ISSUE: https://github.com/roocs/clisops/issues/185
-<<<<<<< HEAD
-    # The fix is simply to force `ds.load()` before processing
-    ds_averaged_over_dims = ds.load().mean(
-        dim=dims_to_average, skipna=True, keep_attrs=True
-    )
-=======
     if isinstance(ds, xr.Dataset):
         untouched_ds = ds.drop_dims(dims_to_average)
         ds = ds.drop_vars(untouched_ds.data_vars.keys())
 
     ds_averaged_over_dims = ds.mean(dim=dims_to_average, skipna=True, keep_attrs=True)
->>>>>>> 9b5d4907
 
     if isinstance(ds, xr.Dataset):
         return xr.merge((ds_averaged_over_dims, untouched_ds))
