--- conflicted
+++ resolved
@@ -11,17 +11,13 @@
 import xarray as xr
 from roocs_utils.exceptions import InvalidParameterValue
 
+from clisops.core.regrid import XESMF_MINIMUM_VERSION
+from clisops.core.subset import shape_bbox_indexer
 from clisops.utils.dataset_utils import (
     get_coord_by_type,
     get_coord_type,
     known_coord_types,
 )
-<<<<<<< HEAD
-=======
-
-from clisops.core.regrid import XESMF_MINIMUM_VERSION
-from clisops.core.subset import shape_bbox_indexer
->>>>>>> 5834d0cb
 from clisops.utils.time_utils import create_time_bounds
 
 __all__ = ["average_over_dims", "average_shape", "average_time"]
