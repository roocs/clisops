--- conflicted
+++ resolved
@@ -80,10 +80,6 @@
     ds_sub = ds_copy.isel(indexer)
 
     savger = SpatialAverager(ds_sub, poly.geometry)
-<<<<<<< HEAD
-
-=======
->>>>>>> 7f955593
     nonnull = (
         savger.weights.data.nnz
         if isinstance(savger.weights, xr.DataArray)
