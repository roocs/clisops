"""Regrid module."""

from __future__ import annotations

import functools
import json
import os
import warnings
from collections import ChainMap, OrderedDict
from glob import glob
from hashlib import md5
from math import sqrt
from pathlib import Path

import cf_xarray  # noqa
import numpy as np
import platformdirs
import roocs_grids
import xarray as xr
from packaging.version import Version
from roocs_utils.exceptions import InvalidParameterValue

import clisops.utils.dataset_utils as clidu
from clisops import CONFIG
from clisops import __version__ as __clisops_version__
from clisops.utils.common import check_dir, require_module
from clisops.utils.output_utils import FileLock, create_lock

# Try importing xesmf and set to None if not found at correct version
# If set to None, the `require_module` decorator will throw an exception
XESMF_MINIMUM_VERSION = "0.8.2"
try:
    import xesmf as xe

    if Version(xe.__version__) < Version(XESMF_MINIMUM_VERSION):
        msg = f"xESMF >= {XESMF_MINIMUM_VERSION} is required to use the regridding operations."
        warnings.warn(msg)
        raise ValueError()
except (ModuleNotFoundError, ValueError):
    xe = None

# FIXME: Remove this when xarray addresses https://github.com/pydata/xarray/issues/7794
XARRAY_INCOMPATIBLE_VERSION = "2023.3.0"
XARRAY_WARNING_MESSAGE = (
    f"xarray version >= {XARRAY_INCOMPATIBLE_VERSION} "
    f"is not supported for regridding operations with cf-time indexed arrays. "
    f"Please use xarray version < {XARRAY_INCOMPATIBLE_VERSION}. "
    "For more information, see: https://github.com/pydata/xarray/issues/7794."
)


# Read coordinate variable precision from the clisops configuration (roocs.ini)
# All horizontal coordinate variables will be rounded to this precision
coord_precision_hor = int(CONFIG["clisops:coordinate_precision"]["hor_coord_decimals"])

# Check if xESMF module is imported - decorator, used below
require_xesmf = functools.partial(
    require_module, module=xe, module_name="xESMF", min_version=XESMF_MINIMUM_VERSION
)

# Check if xarray version is compatible - decorator, used below
require_older_xarray = functools.partial(
    require_module,
    module=xr,
    module_name="xarray",
    max_supported_version=XARRAY_INCOMPATIBLE_VERSION,
    max_supported_warning=XARRAY_WARNING_MESSAGE,
)


def weights_cache_init(
    weights_dir: str | Path | None = None, config: dict = CONFIG
) -> None:
    """Initialize global variable `weights_dir` as used by the Weights class.

    Parameters
    ----------
    weights_dir : str or Path
        Directory name to initialize the local weights cache in.
        Will be created if it does not exist.
        Per default, this function is called upon import with weights_dir as defined in roocs.ini.
    config : dict
        Configuration dictionary as read from roocs.ini.

    Returns
    -------
    None
    """
    if weights_dir is not None:
        # Overwrite CONFIG entry with new value
        CONFIG["clisops:grid_weights"]["local_weights_dir"] = str(weights_dir)
    elif config["clisops:grid_weights"]["local_weights_dir"] == "":
        # Use platformdirs to determine the local weights cache directory
        weights_dir = (
            Path(platformdirs.user_data_dir("clisops", "roocs")) / "grid_weights"
        )
        CONFIG["clisops:grid_weights"]["local_weights_dir"] = str(weights_dir)
    else:
        weights_dir = config["clisops:grid_weights"]["local_weights_dir"]

    # Create directory tree if required
    os.makedirs(weights_dir, exist_ok=True)


# Initialize weights cache as defined in the clisops configuration (roocs.ini)
weights_cache_init()

# Ensure local weight storage directory exists - decorator, used below
check_weights_dir = functools.partial(
    check_dir, dr=CONFIG["clisops:grid_weights"]["local_weights_dir"]
)


def weights_cache_flush(
    weights_dir_init: str | Path | None = "",
    dryrun: bool | None = False,
    verbose: bool | None = False,
) -> None:
    """Flush and reinitialize the local weights cache.

    Parameters
    ----------
    weights_dir_init : str, optional
        Directory name to reinitialize the local weights cache in.
        Will be created if it does not exist.
        The default is CONFIG["clisops:grid_weights"]["local_weights_dir"] as defined in roocs.ini
        (or as redefined by a manual weights_cache_init call).
    dryrun : bool, optional
        If True, it will only print all files that would get deleted. The default is False.
    verbose : bool, optional
        If True, and dryrun is False, will print all files that are getting deleted.
        The default is False.

    Returns
    -------
    None
    """
    # Read weights_dir from CONFIG
    weights_dir = CONFIG["clisops:grid_weights"]["local_weights_dir"]

    if dryrun:
        print(f"Flushing the clisops weights cache ('{weights_dir}') would remove:")
    elif verbose:
        print(f"Flushing the clisops weights cache ('{weights_dir}'). Removing ...")

    # Find and delete/report weight files, grid files and the json files containing the metadata
    if os.path.isdir(weights_dir):
        flist_weights = glob(f"{weights_dir}/weights_{'?' * 32}_{'?' * 32}_*.nc")
        flist_meta = glob(f"{weights_dir}/weights_{'?' * 32}_{'?' * 32}_*.json")
        flist_grids = glob(f"{weights_dir}/grid_{'?' * 32}.nc")
        if flist_weights != [] or flist_grids != [] or flist_meta != []:
            for f in flist_meta + flist_weights + flist_grids:
                if dryrun or verbose:
                    print(f" - {f}")
                if not dryrun:
                    os.remove(f)
        else:
            if dryrun or verbose:
                print("No weight or grid files found. Cache empty?")
    elif dryrun:
        print("No weight or grid files found. Cache empty?")

    # Reinitialize local weights cache
    if not dryrun:
        if not weights_dir_init:
            weights_dir_init = weights_dir
        weights_cache_init(weights_dir_init)
        if verbose:
            print(f"Initialized new weights cache at {weights_dir_init}")


class Grid:
    """Create a Grid object that is suitable to serve as source or target grid of the Weights class.

    Pre-processes coordinate variables of input dataset (eg. create or read dataset from input,
    reformat, generate bounds, identify duplicated and collapsing cells, determine zonal / east-west extent).

    Parameters
    ----------
    ds : xr.Dataset or xr.DataArray, optional
        Uses horizontal coordinates of an xarray.Dataset or xarray.DataArray to create a Grid object.
        The default is None.
    grid_id : str, optional
        Create the Grid object from a selection of pre-defined grids, e.g. "1deg" or "2pt5deg".
        The grids are provided via the roocs_grids package (https://github.com/roocs/roocs-grids).
        A special setting is "adaptive"/"auto", which requires the parameter 'ds' to be specified as well,
        and creates a regular lat-lon grid of the same extent and approximate resolution as the grid
        described by 'ds'. The default is None.
    grid_instructor : tuple, float or int, optional
        Create a regional or global regular lat-lon grid using xESMF utility functions.
        - Global grid: grid_instructor = (lon_step, lat_step) or grid_instructor = step
        - Regional grid: grid_instructor = (lon_start, lon_end, lon_step, lat_start, lat_end, lat_step)
        or grid_instructor = (start, end, step). The default is None.
    compute_bounds : bool, optional
        Compute latitude and longitude bounds if the dataset has none defined.
        The default is False.
    mask : str, optional
        Whether to mask "ocean" cells or "land" cells if a mask variable is found. The default is None.
    """

    def __init__(
        self,
        ds: xr.Dataset | xr.DataArray | None = None,
        grid_id: str | None = None,
        grid_instructor: tuple | float | int | None = None,
        compute_bounds: bool | None = False,
        mask: str | None = None,
    ):
        """Initialise the Grid object. Supporting only 2D horizontal grids."""
        # All attributes - defaults
        self.type = None
        self.format = None
        self.extent = None
        self.nlat = 0
        self.nlon = 0
        self.ncells = 0
        self.res = None
        self.xinc = None
        self.yinc = None
        self.lat = None
        self.lon = None
        self.lat_bnds = None
        self.lon_bnds = None
        self.mask = None
        self.lsm = None
        self.source = None
        self.hash = None
        self.coll_mask = None
        self.smash_mask = None
        self.degen_mask = None
        self.contains_duplicated_cells = None
        self.contains_collapsed_cells = None
        self.contains_smashed_cells = None
        self.contains_degenerate_cells = None

        # Create grid_instructor as empty tuple if None
        grid_instructor = grid_instructor or tuple()

        # Grid from Dataset/DataArray, grid_instructor or grid_id
        if isinstance(ds, (xr.Dataset, xr.DataArray)):
            if grid_id in ["auto", "adaptive"]:
                self._grid_from_ds_adaptive(ds)
            else:
                self.ds = ds
                self.format = self.detect_format()
                self.source = "Dataset"
        elif grid_instructor:
            self._grid_from_instructor(grid_instructor)
        elif grid_id:
            self._grid_from_id(grid_id)
        else:
            raise InvalidParameterValue(
                "xarray.Dataset, grid_id or grid_instructor have to be specified as input."
            )

        # Force format CF
        if self.format not in ["CF"]:
            self.grid_reformat(grid_format="CF")

        # Detect latitude and longitude coordinates
        self.lat = self.detect_coordinate("latitude")
        self.lon = self.detect_coordinate("longitude")
        self.lat_bnds = self.detect_bounds(self.lat)
        self.lon_bnds = self.detect_bounds(self.lon)
        self._verify_bounds()

        # Make sure standard_names are set for the coordinates
        self.ds[self.lat].attrs["standard_name"] = "latitude"
        self.ds[self.lon].attrs["standard_name"] = "longitude"

        # Detect type
        if not self.type:
            self.type = self.detect_type()

        # Unstagger the grid if necessary (to be done before halo removal - not implemented)
        self._grid_unstagger()

        # Lon/Lat dimension sizes
        self.nlat, self.nlon, self.ncells = self.detect_shape()

        # Extent of the grid (global or regional)
        if not self.extent:
            self.extent = self.detect_extent()

        # Detect duplicated grid cells / halos
        if self.contains_duplicated_cells is None:
            self.contains_duplicated_cells = self._grid_detect_duplicated_cells()

        # Compute bounds if not specified and if possible
        if (not self.lat_bnds or not self.lon_bnds) and compute_bounds:
            self._compute_bounds()

        # TODO: possible step to use np.around(in_array, decimals [, out_array])
        # 6 decimals corresponds to precision of ~ 0.1m (deg), 6m (rad)
        self._cap_precision(coord_precision_hor)

        # Detect collapsing and smashed grid cells
        if self.lat_bnds and self.lon_bnds:
            if self.contains_collapsed_cells is None:
                self._grid_detect_collapsed_cells()
            if self.contains_smashed_cells is None:
                self._grid_detect_smashed_cells()

        # Get a permanent mask if there is
        self.mask = self._apply_lsm(mask=mask)

        # Infer mask for degenerated cells
        if self.contains_collapsed_cells or self.contains_smashed_cells:
            self.contains_degenerate_cells = True
            self.degen_mask = (
                self.coll_mask.astype(bool) & self.smash_mask.astype(bool)
            ).astype(int)
        elif (
            self.contains_collapsed_cells is False
            and self.contains_smashed_cells is False
        ):
            self.contains_degenerate_cells = False

        # Clean coordinate variables out of data_vars
        if isinstance(self.ds, xr.Dataset):
            self._set_data_vars_and_coords()

        # Define mask
        if self.mask and self.contains_degenerate_cells:
            self.ds["mask"] = (
                self.lsm.astype(bool) & self.degen_mask.astype(bool)
            ).astype(np.int32)
        elif self.mask:
            self.ds["mask"] = self.lsm.astype(np.int32)
        elif self.contains_degenerate_cells:
            self.ds["mask"] = self.degen_mask.astype(np.int32)

        # Create md5 hash of the coordinate variable arrays
        # Takes into account lat/lon + bnds + mask (if defined)
        self.hash = self._compute_hash()

        self.title = self._get_title()

    def __str__(self):
        """Return short string representation of a Grid object."""
        if self.type == "unstructured":
            grid_str = str(self.ncells) + "_cells_grid"
        else:
            grid_str = str(self.nlat) + "x" + str(self.nlon) + "_cells_grid"
        return grid_str

    def __repr__(self):
        """Return full representation of a Grid object."""
        info = (
            f"clisops {self.__str__()}\n"
            + (
                f"Lat x Lon:        {self.nlat} x {self.nlon}\n"
                if self.type != "unstructured"
                else ""
            )
            + (
                f"Average resolution: {self.res}\n"
                if self.type == "unstructured"
                else f"Average resolution (x,y): {self.xinc, self.yinc}\n"
            )
            + f"Gridcells:        {self.ncells}\n"
            + f"Format:           {self.format}\n"
            + f"Type:             {self.type}\n"
            + f"Extent (x):       {self.extent}\n"
            + f"Source:           {self.source}\n"
            + "Bounds?           {}\n".format(
                self.lat_bnds is not None and self.lon_bnds is not None
            )
            + f"Degenerate cells? {self.contains_degenerate_cells}\n"
            + f"Duplicated cells? {self.contains_duplicated_cells}\n"
            + f"Permanent Mask:   {'land sea mask' if self.mask else ''}"
            f"{', ' if self.mask and self.contains_degenerate_cells else ''}"
            f"{'masked degenerate cells' if self.contains_degenerate_cells else ''}\n"
            + f"md5 hash:         {self.hash}"
        )
        return info

    def _get_title(self) -> str:
        """Generate a title for the Grid with more information than the basic string representation."""
        if self.source.startswith("Predefined_"):
            return ".".join(
                ga
                for ga in roocs_grids.grid_annotations[
                    self.source.replace("Predefined_", "")
                ].split(".")
                if "land-sea mask" not in ga
            )
        else:
            if self.type != "unstructured":
                return f"{self.extent} {self.type} {self.nlat}x{self.nlon} ({self.ncells} cells) grid."
            else:
                return f"{self.extent} {self.type} {self.ncells} cells grid."

    def _grid_from_id(self, grid_id):
        """Load pre-defined grid from netCDF file."""
        try:
            grid_file = roocs_grids.get_grid_file(grid_id)
            grid = xr.open_dataset(grid_file)
        except KeyError:
            raise KeyError(f"The grid_id '{grid_id}' you specified does not exist.")

        # Set attributes
        self.ds = grid
        self.source = "Predefined_" + grid_id
        self.type = "regular_lat_lon"
        self.format = self.detect_format()

    @require_xesmf
    @require_older_xarray
    def _grid_from_instructor(self, grid_instructor: tuple | float | int):
        """Process instructions to create regional or global grid (uses xESMF utility functions)."""
        # grid_instructor:
        # (d_lonlat), (d_lon, d_lat),
        # (lonlat_0, lonlat_1, d_lonlat),
        # (lon_0, lon_1, d_lon, lat_0, lat_1, d_lat)

        # Create tuple of length 1 if input is either float or int
        if isinstance(grid_instructor, (int, float)):
            grid_instructor = (grid_instructor,)

        # Call xesmf.util functions to create the grid
        if len(grid_instructor) not in [1, 2, 3, 6]:
            raise InvalidParameterValue(
                "The grid_instructor has to be a tuple of length 1, 2, 3 or 6."
            )
        elif len(grid_instructor) in [1, 2]:
            grid = xe.util.grid_global(grid_instructor[0], grid_instructor[-1])
        elif len(grid_instructor) in [3, 6]:
            grid = xe.util.grid_2d(
                grid_instructor[0],
                grid_instructor[1],
                grid_instructor[2],
                grid_instructor[-3],
                grid_instructor[-2],
                grid_instructor[-1],
            )

        # Set attributes
        self.ds = grid
        self.source = "xESMF"
        self.type = "regular_lat_lon"
        self.format = "xESMF"

    @require_xesmf
    @require_older_xarray
    def _grid_from_ds_adaptive(self, ds: xr.Dataset | xr.DataArray):
        """Create Grid of similar extent and resolution of input dataset."""
        # Create temporary Grid object out of input dataset
        grid_tmp = Grid(ds=ds)

        # Determine "edges" of the grid
        xfirst = float(grid_tmp.ds[grid_tmp.lon].min())
        xlast = float(grid_tmp.ds[grid_tmp.lon].max())
        yfirst = float(grid_tmp.ds[grid_tmp.lat].min())
        ylast = float(grid_tmp.ds[grid_tmp.lat].max())

        # fix for regional grids that wrap around the Greenwich meridian
        if grid_tmp.extent == "regional" and (xfirst > 180 or xlast > 180):
            grid_tmp.ds.lon.data = grid_tmp.ds.lon.where(
                grid_tmp.ds.lon <= 180, grid_tmp.ds.lon - 360.0
            )
            xfirst = float(grid_tmp.ds[grid_tmp.lon].min())
            xlast = float(grid_tmp.ds[grid_tmp.lon].max())

        # For unstructured grids:
        #    Distribute the number of grid cells to nlat and nlon, in proportion
        #    to extent in meridional and zonal direction
        if grid_tmp.type == "unstructured":
            xsize = int(
                sqrt(abs(xlast - xfirst) / abs(ylast - yfirst) * grid_tmp.ncells)
            )
            ysize = int(
                sqrt(abs(ylast - yfirst) / abs(xlast - xfirst) * grid_tmp.ncells)
            )
        # Else, use nlat and nlon of the dataset
        else:
            xsize = grid_tmp.nlon
            ysize = grid_tmp.nlat

        # Compute meridional / zonal resolution (=increment)
        xinc = (xlast - xfirst) / (xsize - 1)
        yinc = (ylast - yfirst) / (ysize - 1)
        xrange = [0.0, 360.0] if xlast > 180 else [-180.0, 180.0]
        xfirst = xfirst - xinc / 2.0
        xlast = xlast + xinc / 2.0
        xfirst = xfirst if xfirst > xrange[0] - xinc / 2.0 else xrange[0]
        xlast = xlast if xlast < xrange[1] + xinc / 2.0 else xrange[1]
        yfirst = yfirst - yinc / 2.0
        ylast = ylast + yinc / 2.0
        yfirst = yfirst if yfirst > -90.0 else -90.0
        ylast = ylast if ylast < 90.0 else 90.0

        # Create regular lat-lon grid with these specifics
        self._grid_from_instructor((xfirst, xlast, xinc, yfirst, ylast, yinc))

    def grid_reformat(self, grid_format: str, keep_attrs: bool = False):
        """Reformat the Dataset attached to the Grid object to a target format.

        Parameters
        ----------
        grid_format : str
            Target format of the reformat operation. Yet supported are 'SCRIP', 'CF', 'xESMF'.
        keep_attrs : bool
            Whether to keep the global attributes.

        Returns
        -------
        ds_ref : xarray.Dataset
            Reformatted dataset.
        """
        # TODO: Extend for formats CF, xESMF, ESMF, UGRID, SCRIP
        #      If CF and self.type=="regular_lat_lon":
        #        ensure lat/lon are 1D each and bounds are nlat,2 and nlon,2
        # TODO: When 2D coordinates will be changed to 1D index coordinates
        #       xarray.assign_coords might be necessary, or alternatively,
        #       define a new Dataset and move all data_vars and aux. coords across.

        # Generate reformat operation string
        reformat_operation = "reformat_" + self.format + "_to_" + grid_format

        # Conduct reformat operation if defined in clisops.utils.dataset_utils
        if hasattr(clidu, reformat_operation):
            self.ds = getattr(clidu, reformat_operation)(
                ds=self.ds, keep_attrs=keep_attrs
            )
            self.format = grid_format
        else:
            raise Exception(
                "Converting the grid format from %s to %s is not yet supported."
                % (self.format, grid_format)
            )

    def _grid_unstagger(self) -> None:
        """Interpolate to cell center from cell edges, rotate vector variables in lat/lon direction.

        Warning
        -------
        This method is not yet implemented.
        """
        # TODO
        # Plan:
        # Check if it is vector and not scalar data (eg. by variable name? No other idea yet.)
        # Unstagger if needed.
        # a) Provide the unstaggered grid (from another dataset with scalar variable) or provide
        #    the other vector component? One of both might be required.
        # b) Rotate the vector in zonal / meridional direction and interpolate to
        #    cell center of unstaggered grid
        # c) Flux direction seems to be important for the rotation (see cdo mrotuvb), how to infer that?
        # d) Grids staggered in vertical direction, w-component? Is that important at all for
        #    horizontal regridding, maybe only for 3D-unstructured grids?
        # All in all a quite impossible task to automatise this process.
        pass

    def _grid_detect_duplicated_cells(self) -> bool:
        """Detect a possible grid halo / duplicated cells."""
        # Curvilinear or unstructured grid
        if self.ds[self.lon].ndim == 2 or (
            self.ds[self.lon].ndim == 1 and self.type == "unstructured"
        ):
            latlon_halo = np.array(
                list(
                    zip(
                        self.ds[self.lat].values.ravel(),
                        self.ds[self.lon].values.ravel(),
                    )
                ),
                dtype=("float32,float32"),
            ).reshape(self.ds[self.lon].values.shape)
            mask_duplicates = self._create_duplicate_mask(latlon_halo)
            if np.any(mask_duplicates):
                return True
        # regular_lat_lon
        else:
            unique_rows = np.unique(self.ds[self.lat], return_index=True)[1]
            unique_cols = np.unique(self.ds[self.lon], return_index=True)[1]
            dup_rows = [
                i
                for i in list(range(self.ds[self.lat].shape[0]))
                if i not in unique_rows
            ]
            dup_cols = [
                i
                for i in list(range(self.ds[self.lon].shape[0]))
                if i not in unique_cols
            ]
            if dup_cols != [] or dup_rows != []:
                return True

        return False

    def _apply_lsm(self, mask: str = None) -> xr.DataArray:
        """Detect mask helper function.

        Parameters
        ----------
        self: Grid
        mask: str, optional
            Whether to mask "ocean" cells or "land" cells. The default is None.

        Raises
        ------
        Warning
            If mask is specified but not found in dataset.

        Returns
        -------
        bool
            Whether self.lsm was assigned to a 2D-mask in form of a xr.DataArray or not.
        """
        if any(maskvar in self.ds for maskvar in ["sftlf", "lsm"]) and mask is not None:
            if "sftlf" in self.ds:
                maskvar = "sftlf"
            elif "lsm" in self.ds:
                maskvar = "lsm"
            reduce_dims = [
                d
                for d in self.ds[maskvar].dims
                if d not in self.ds[self.lat].dims and d not in self.ds[self.lon].dims
            ]
            if any([self.ds.dims[d] > 1 for d in reduce_dims]):
                warnings.warn(
                    "Cannot apply a mask with more than 2 dimensions (lat, lon)."
                )
                return False
            if reduce_dims != []:
                lsm = self.ds[maskvar].squeeze(reduce_dims, drop=True).astype(np.int32)
            else:
                lsm = self.ds[maskvar].astype(np.int32)
            if mask == "ocean":
                self.lsm = xr.where(lsm < 0.5, 0, 1)
                return True
            elif mask == "land":
                self.lsm = xr.where(lsm >= 0.5, 0, 1)
                return True
        else:
            if mask:
                warnings.warn(
                    "No land sea mask found in the dataset that could be applied."
                )
        return False

    @staticmethod
    def _create_duplicate_mask(arr):
        """Create duplicate mask helper function."""
        arr_flat = arr.ravel()
        mask = np.zeros_like(arr_flat, dtype=bool)
        mask[np.unique(arr_flat, return_index=True)[1]] = True
        mask_duplicates = np.where(mask, False, True).reshape(arr.shape)
        return mask_duplicates

    def detect_format(self) -> str:
        """Detect format of a dataset. Yet supported are 'CF', 'SCRIP', 'xESMF'.

        Returns
        -------
        str
            The format, if supported. Else raises an Exception.
        """
        return clidu.detect_format(ds=self.ds)

    def detect_type(self) -> str:
        """Detect type of the grid as one of "regular_lat_lon", "curvilinear", or "unstructured".

        Otherwise, will issue an Exception if grid type is not supported.

        Returns
        -------
        str
            The detected grid type.
        """
        # TODO: Extend for other formats for regular_lat_lon, curvilinear / rotated_pole, unstructured

        # CF
        if self.format == "CF":
<<<<<<< HEAD
            return clidu.detect_gridtype(
                self.ds, self.lon, self.lat, self.lon_bnds, self.lat_bnds
            )
=======
            # 1D coordinate variables
            if self.ds[self.lat].ndim == 1 and self.ds[self.lon].ndim == 1:
                lat_1D = self.ds[self.lat].dims[0]
                lon_1D = self.ds[self.lon].dims[0]
                # if lat_1D in ds[var].dims and lon_1D in ds[var].dims:
                if not self.lat_bnds or not self.lon_bnds:
                    if lat_1D == lon_1D:
                        return "unstructured"
                    else:
                        return "regular_lat_lon"
                else:
                    if (
                        lat_1D == lon_1D
                        and all(
                            [
                                self.ds[bnds].ndim == 2
                                for bnds in [self.lon_bnds, self.lat_bnds]
                            ]
                        )
                        and all(
                            [
                                self.ds.sizes[dim] > 2
                                for dim in [
                                    self.ds[self.lon_bnds].dims[-1],
                                    self.ds[self.lat_bnds].dims[-1],
                                ]
                            ]
                        )
                    ):
                        return "unstructured"
                    elif all(
                        [
                            self.ds[bnds].ndim == 2
                            for bnds in [self.lon_bnds, self.lat_bnds]
                        ]
                    ) and all(
                        [
                            self.ds.dims[dim] == 2
                            for dim in [
                                self.ds[self.lon_bnds].dims[-1],
                                self.ds[self.lat_bnds].dims[-1],
                            ]
                        ]
                    ):
                        return "regular_lat_lon"
                    else:
                        raise Exception("The grid type is not supported.")

            # 2D coordinate variables
            elif self.ds[self.lat].ndim == 2 and self.ds[self.lon].ndim == 2:
                # Test for curvilinear or restructure lat/lon coordinate variables
                # TODO: Check if regular_lat_lon despite 2D
                #  - requires additional function checking
                #      lat[:,i]==lat[:,j] for all i,j
                #      lon[i,:]==lon[j,:] for all i,j
                #  - and if that is the case to extract lat/lon and *_bnds
                #      lat[:]=lat[:,j], lon[:]=lon[j,:]
                #      lat_bnds[:, 2]=[min(lat_bnds[:,j, :]), max(lat_bnds[:,j, :])]
                #      lon_bnds similar
                if not self.ds[self.lat].shape == self.ds[self.lon].shape:
                    raise Exception("The grid type is not supported.")
                else:
                    if not self.lat_bnds or not self.lon_bnds:
                        return "curvilinear"
                    else:
                        # Shape of curvilinear bounds either [nlat, nlon, 4] or [nlat+1, nlon+1]
                        if list(self.ds[self.lat].shape) + [4] == list(
                            self.ds[self.lat_bnds].shape
                        ) and list(self.ds[self.lon].shape) + [4] == list(
                            self.ds[self.lon_bnds].shape
                        ):
                            return "curvilinear"
                        elif [si + 1 for si in self.ds[self.lat].shape] == list(
                            self.ds[self.lat_bnds].shape
                        ) and [si + 1 for si in self.ds[self.lon].shape] == list(
                            self.ds[self.lon_bnds].shape
                        ):
                            return "curvilinear"
                        else:
                            raise Exception("The grid type is not supported.")

            # >2D coordinate variables, or coordinate variables of different dimensionality
            else:
                raise Exception("The grid type is not supported.")

>>>>>>> 5834d0cb
        # Other formats
        else:
            raise InvalidParameterValue(
                "Grid type can only be determined for datasets following the CF conventions."
            )

    def detect_extent(self) -> str:
        """Determine the grid extent in zonal / east-west direction ('regional' or 'global').

        Returns
        -------
        str
            'regional' or 'global'.
        """
        # TODO: support Units "rad" next to "degree ..."

        # Determine min/max lon/lat values and potentially fix unmasked missing_values
        xfirst, xlast, yfirst, ylast = clidu.determine_lon_lat_range(
            self.ds, self.lon, self.lat, self.lon_bnds, self.lat_bnds, apply_fix=True
        )

        # Perform roll to [-180, 180] if necessary
        if (
            xlast > 360
            or xfirst < -180
            or abs(xlast - xfirst) > 360
            or (xlast > 180 and xfirst < 0)
        ):
            warnings.warn(
                "Converting grid longitude values to [-180, 180] longitude frame."
            )
            self.ds, low, high = clidu.cf_convert_between_lon_frames(
                self.ds, [-180.0, 180.0], force=True
            )

        # Determine min/max lon/lat values after potential conversions/fixes
        xfirst, xlast, yfirst, ylast = clidu.determine_lon_lat_range(
            self.ds, self.lon, self.lat, self.lon_bnds, self.lat_bnds, apply_fix=False
        )

        # Approximate the grid resolution
        if self.ds[self.lon].ndim == 2 and self.ds[self.lat].ndim == 2:
            xsize = self.nlon
            ysize = self.nlat
            xinc = (xlast - xfirst) / (xsize - 1)
            yinc = (ylast - yfirst) / (ysize - 1)
            approx_res = (xinc + yinc) / 2.0
        elif self.ds[self.lon].ndim == 1:
            if self.type == "unstructured":
                # Distribute the number of grid cells to nlat and nlon,
                # in proportion to extent in zonal and meridional direction
                # TODO: Alternatively one can use the kdtree method to calculate the approx. resolution
                # once it is implemented here
                xsize = int(
                    sqrt(abs(xlast - xfirst) / abs(ylast - yfirst) * self.ncells)
                )
                ysize = int(
                    sqrt(abs(ylast - yfirst) / abs(xlast - xfirst) * self.ncells)
                )
                xinc = (xlast - xfirst) / (xsize - 1)
                yinc = (ylast - yfirst) / (ysize - 1)
                approx_res = (xinc + yinc) / 2.0
            else:
                yinc = np.average(
                    np.absolute(
                        self.ds[self.lat].values[1:] - self.ds[self.lat].values[:-1]
                    )
                )
                approx_res = np.average(
                    np.absolute(
                        self.ds[self.lon].values[1:] - self.ds[self.lon].values[:-1]
                    )
                )
                xinc = approx_res
        else:
            raise Exception(
                "Only 1D and 2D longitude and latitude coordinate variables supported."
            )

        # Check the range of the lon values
        atol = 2.0 * approx_res
        lon_max = float(self.ds[self.lon].max())
        lon_min = float(self.ds[self.lon].min())
        if lon_min < -atol and lon_min > -180.0 - atol and lon_max < 180.0 + atol:
            min_range, max_range = (-180.0, 180.0)
        elif lon_min > -atol and lon_max < 360.0 + atol:
            min_range, max_range = (0.0, 360.0)
        elif np.isclose(lon_min, lon_max):
            raise Exception(
                "Remapping zonal mean datasets or generally datasets without meridional extent is not supported."
            )
        else:
            raise Exception(
                "The longitude values have to be within the range (-180, 360)."
            )

        # Generate a histogram with bins for sections along a zonal circle,
        #  width of the bins/sections dependent on the resolution in x-direction
        extent_hist = np.histogram(
            self.ds[self.lon],
            bins=np.arange(min_range - approx_res, max_range + approx_res, atol),
        )

        # Set attributes
        self.xinc = xinc
        self.yinc = yinc
        self.res = approx_res

        # If the counts for all bins are greater than zero, the grid is considered global in x-direction
        # Yet, this information is only needed for xesmf.Regridder, as "periodic in longitude"
        # and hence, the extent in y-direction does not matter.
        # If at some point the qualitative extent in y-direction has to be checked, one needs to
        # take into account that global ocean grids often tend to end at the antarctic coast and do not
        # reach up to -90°S.
        if np.all(extent_hist[0]):
            return "global"
        else:
            return "regional"

    def _detect_mask(self):
        """Detect mask helper function.

        Warning
        -------
        Not yet implemented, if at all necessary (e.g. for reformatting to SCRIP etc.).
        """
        # TODO
        # Plan:
        # Depending on the format, the mask is stored as extra variable.
        # If self.format=="CF": An extra variable mask could be generated from missing values?
        # This could be an extra function of the reformatter with target format xESMF/SCRIP/...
        # For CF as target format, this mask could be applied to mask the data for all variables that
        # are not coordinate or auxiliary variables (infer from attributes if possible).
        # If a vertical dimension is present, this should not be done.
        # In general one might be better off with the adaptive masking and this would be
        # just a nice to have thing in case of reformatting and storing the grid on disk.

        # ds["mask"]=xr.where(~np.isnan(ds['var'].isel(time=0)), 1, 0).astype(int)
        return

    def detect_shape(self) -> tuple[int, int, int]:
        """Detect the shape of the grid.

        Returns a tuple of (nlat, nlon, ncells). For an unstructured grid nlat and nlon are not defined
        and therefore the returned tuple will be (ncells, ncells, ncells).

        Returns
        -------
        int
            Number of latitude points in the grid.
        int
            Number of longitude points in the grid.
        int
            Number of cells in the grid.
        """
        # Call clisops.utils.dataset_utils function
        return clidu.detect_shape(
            ds=self.ds, lat=self.lat, lon=self.lon, grid_type=self.type
        )

    def detect_coordinate(self, coord_type: str) -> str:
        """Use cf_xarray to obtain the variable name of the requested coordinate.

        Parameters
        ----------
        coord_type : str
            Coordinate type, eg. 'latitude', 'longitude', 'level', 'time'.

        Raises
        ------
        KeyError
            Raised if the requested coordinate cannot be identified.

        Returns
        -------
        str
            Coordinate variable name.
        """
        coord, further_matches = clidu.get_coord_by_type(
            self.ds, coord_type, ignore_aux_coords=False, return_further_matches=True
        )
        # Remove standard_name and other attributes for further matches to not confuse cf_xarray
        #  when calling xesmf.Regridder later on
        if further_matches:
            for match in further_matches:
                for attr in ["standard_name", "units", "long_name"]:
                    if attr in self.ds[match].attrs:
                        warnings.warn(
                            "Removing attribute '{}' from variable '{}' as it is likely not CF compliant.".format(
                                attr, match
                            )
                        )
                        self.ds[match].attrs.pop(attr)

        # Return the name of the coordinate variable
        if coord:
            return coord
        else:
            raise KeyError(
                "A %s coordinate cannot be identified in the dataset." % coord_type
            )

    def detect_bounds(self, coordinate: str) -> str | None:
        """Use cf_xarray to obtain the variable name of the requested coordinates bounds.

        Parameters
        ----------
        coordinate : str
            Name of the coordinate variable to determine the bounds from.

        Returns
        -------
        str, optional
            Returns the variable name of the requested coordinate bounds.
            Returns None if the variable has no bounds or if they cannot be identified.
        """
        return clidu.detect_bounds(self.ds, coordinate)

    def _verify_bounds(self) -> None:
        """Use cf_xarray to obtain the variable name of the requested coordinates bounds.

        Parameters
        ----------
        coordinate : str
            Name of the coordinate variable to determine the bounds from.

        Returns
        -------
        str, optional
            Returns the variable name of the requested coordinate bounds.
            Returns None if the variable has no bounds or if they cannot be identified.
        """
        if self.lat_bnds and self.lon_bnds:
            lat_bnds = self.lat_bnds
            lon_bnds = self.lon_bnds
            # If bounds are defined, try to detect the grid type
            try:
                gtype = self.detect_type()
            except ValueError:
                gtype = False
            # If grid type is not supported (ValueError), try determining
            #   the grid type without the bounds, to see if they are
            #   the issue
            if not gtype:
                self.lat_bnds = None
                self.lon_bnds = None
                try:
                    gtype = self.detect_type()
                except ValueError:
                    gtype = False
                # If indeed the bounds were the issue, raise a warning and drop them
                if gtype:
                    warnings.warn(
                        "Latitude and longitude bounds definition is invalid. The bounds will be dropped and potentially recomputed."
                    )
                    self.ds = self.ds.drop_vars([lat_bnds, lon_bnds])
                    if "bounds" in self.ds[self.lat].attrs:
                        self.ds[self.lat].attrs.pop("bounds")
                    if "bounds" in self.ds[self.lon].attrs:
                        self.ds[self.lon].attrs.pop("bounds")
                # Else change nothing and let detect_type raise an Exception
                else:
                    self.lat_bnds = lat_bnds
                    self.lon_bnds = lon_bnds

    def _grid_detect_collapsed_cells(self):
        """Detect collapsing grid cells. Requires defined bounds."""
        # For regular lat-lon grids, create 2D coordinate arrays
        if self.type == "regular_lat_lon":
            # Create meshgrid for latitude and longitude bounds
            lat_vertices_0, lon_vertices_0 = np.meshgrid(
                self.ds[self.lat_bnds].data[:, 0],
                self.ds[self.lon_bnds].data[:, 0],
            )
            lat_vertices_1, lon_vertices_1 = np.meshgrid(
                self.ds[self.lat_bnds].data[:, 1],
                self.ds[self.lon_bnds].data[:, 1],
            )

            # Create the 4-corner representation for each cell
            lat_corners = np.stack(
                [lat_vertices_0, lat_vertices_0, lat_vertices_1, lat_vertices_1],
                axis=-1,
            )
            lon_corners = np.stack(
                [lon_vertices_0, lon_vertices_1, lon_vertices_1, lon_vertices_0],
                axis=-1,
            )

            dsll = xr.Dataset(
                data_vars=dict(
                    lat_vertices=(["nlat", "nlon", "ncorners"], lat_corners),
                    lon_vertices=(["nlat", "nlon", "ncorners"], lon_corners),
                )
            )

            # Mask degenerated cells and specify if there are any in the dataset
            self.coll_mask = (
                self._create_collapse_mask(dsll, "lat_vertices", "lon_vertices")
                .rename("coll_mask")
                .reset_coords(drop=True)
            )
        else:
            # Mask degenerated cells and specify if there are any in the dataset
            self.coll_mask = (
                self._create_collapse_mask(self.ds, self.lat_bnds, self.lon_bnds)
                .rename("coll_mask")
                .reset_coords(drop=True)
            )

        self.contains_collapsed_cells = bool(np.any(self.coll_mask == 0))

    def _grid_detect_smashed_cells(self):
        """Detect smashed grid cells (i.e. cells with nearly identical vertices). Requires defined bounds."""
        # For regular lat-lon grids, create 2D coordinate arrays
        if self.type == "regular_lat_lon":
            # Create meshgrid for latitude and longitude bounds
            lat_vertices_0, lon_vertices_0 = np.meshgrid(
                self.ds[self.lat_bnds].data[:, 0],
                self.ds[self.lon_bnds].data[:, 0],
            )
            lat_vertices_1, lon_vertices_1 = np.meshgrid(
                self.ds[self.lat_bnds].data[:, 1],
                self.ds[self.lon_bnds].data[:, 1],
            )

            # Create the 4-corner representation for each cell
            lat_corners = np.stack(
                [lat_vertices_0, lat_vertices_0, lat_vertices_1, lat_vertices_1],
                axis=-1,
            )
            lon_corners = np.stack(
                [lon_vertices_0, lon_vertices_1, lon_vertices_1, lon_vertices_0],
                axis=-1,
            )

            dsll = xr.Dataset(
                data_vars=dict(
                    lat_vertices=(["nlat", "nlon", "ncorners"], lat_corners),
                    lon_vertices=(["nlat", "nlon", "ncorners"], lon_corners),
                )
            )

            # Mask degenerated cells and specify if there are any in the dataset
            self.smash_mask = (
                self._create_smashed_mask(dsll, "lat_vertices", "lon_vertices")
                .rename("smash_mask")
                .reset_coords(drop=True)
            )
        else:
            # Mask degenerated cells and specify if there are any in the dataset
            self.smash_mask = (
                self._create_smashed_mask(self.ds, self.lat_bnds, self.lon_bnds)
                .rename("smash_mask")
                .reset_coords(drop=True)
            )

        self.contains_smashed_cells = bool(np.any(self.smash_mask == 0))

    @staticmethod
    def points_equal(p1, p2, tol=1e-15):
        """Check if two points are equal within a given tolerance."""
        return np.abs(p1[0] - p2[0]) < tol and np.abs(p1[1] - p2[1]) < tol

    @staticmethod
    def is_smashed_quad2D(coords):
        """
        Determine if a quadrilateral (quad) is smashed or degenerate.

        Args:
            coords (numpy.ndarray): Array of shape (4, 2) representing the
                                    coordinates of the four corners of the quad.

        Returns:
            bool: True if the quad is smashed, otherwise False.
        """
        # Ensure the input is for a quad
        if coords.shape[0] != 4:
            return False

        # Check if the first point is equal to the third (opposite corners)
        if Grid.points_equal(coords[0], coords[2]):
            return True

        # Check if the second point is equal to the fourth (opposite corners)
        if Grid.points_equal(coords[1], coords[3]):
            return True

        # If neither condition is met, the quad is not smashed
        return False

    @staticmethod
    def _create_smashed_mask(ds, lat_bnds, lon_bnds):
        """
        Create a boolean mask indicating which cells are smashed (i.e. cells with nearly identical opposite vertices)

        Args:
            ds (xarray.Dataset): A dataset containing latitude and longitude bounds.
            lat_bnds (str): The name of the latitude bounds variable in the dataset.
            lon_bnds (str): The name of the longitude bounds variable in the dataset.

        Returns:
            xarray.DataArray: An integer mask indicating which cells are smashed (1: ok, 0: smashed).
        """
        # Combine latitude_bnds and longitude_bnds into a single DataArray
        if len(ds[lat_bnds].dims) == 3:
            lat_lon_bnds = xr.concat(
                [ds[lat_bnds], ds[lon_bnds]], dim="coord"
            ).transpose(
                ds[lat_bnds].dims[0],
                ds[lat_bnds].dims[1],
                ds[lat_bnds].dims[2],
                "coord",
            )
        elif len(ds[lat_bnds].dims) == 2:
            lat_lon_bnds = xr.concat(
                [ds[lat_bnds], ds[lon_bnds]], dim="coord"
            ).transpose(ds[lat_bnds].dims[0], ds[lat_bnds].dims[1], "coord")
        else:
            raise ValueError(
                "Vertices should have two dimensions (unstructured: [ncells x ncorners]) or three dimensions (else: [nlat x nlon x ncorners])"
            )

        # Apply the function across the nlat and nlon dimensions
        smash_mask = xr.apply_ufunc(
            Grid.is_smashed_quad2D,
            lat_lon_bnds,
            input_core_dims=[[ds[lat_bnds].dims[-1], "coord"]],
            vectorize=True,  # Apply the function element-wise
            dask="parallelized",  # Parallelize if using Dask
            output_dtypes=[bool],
        )
        # Convert to (inverted) binary integer mask
        return xr.where(smash_mask, 0, 1)

    @staticmethod
    def _create_collapse_mask(ds, lat_bnds, lon_bnds):
        """
        Create a boolean mask indicating which grid cells collapse to lines or points.

        Args:
            ds (xarray.Dataset): A dataset containing latitude and longitude bounds.
            lat_bnds (str): The name of the latitude bounds variable in the dataset.
            lon_bnds (str): The name of the longitude bounds variable in the dataset.

        Returns:
            xarray.DataArray: An integer mask indicating which grid cells collapse to lines or points (1: ok, 0: collapsed).
        """

        # Define a function to count unique (lat, lon) tuples for each cell
        def unique_tuple_count(cell):
            # Remove np.nan values
            valid_coords = cell[~np.isnan(cell).any(axis=1)]
            return np.unique(valid_coords, axis=0).shape[0]

        # Combine latitude_bnds and longitude_bnds into a single DataArray
        if len(ds[lat_bnds].dims) == 3:
            lat_lon_bnds = xr.concat(
                [ds[lat_bnds], ds[lon_bnds]], dim="coord"
            ).transpose(
                ds[lat_bnds].dims[0],
                ds[lat_bnds].dims[1],
                ds[lat_bnds].dims[2],
                "coord",
            )
        elif len(ds[lat_bnds].dims) == 2:
            lat_lon_bnds = xr.concat(
                [ds[lat_bnds], ds[lon_bnds]], dim="coord"
            ).transpose(ds[lat_bnds].dims[0], ds[lat_bnds].dims[1], "coord")
        else:
            raise ValueError(
                "Vertices should have two dimensions (unstructured: [ncells x ncorners]) or three dimensions (else: [nlat x nlon x ncorners])"
            )

        # Apply the function across the nlat and nlon dimensions
        unique_counts = xr.apply_ufunc(
            unique_tuple_count,
            lat_lon_bnds,
            input_core_dims=[[ds[lat_bnds].dims[-1], "coord"]],
            vectorize=True,
            dask="parallelized",
            output_dtypes=[int],
        )

        # Create a binary mask for cells with fewer than 3 unique (lat, lon) tuples
        # 3 unique tuples: cell is triangular (can be handled by (x)ESMF)
        # 2 unique tuples: cell collapses to a line ((x)ESMF raises exception)
        # 1 unique tuple: cell collapses to a point ((x)ESMF raises exception)
        return xr.where(unique_counts < 3, 0, 1)

    def _cap_precision(self, decimals: int) -> None:
        """Round horizontal coordinate variables to specified precision using numpy.around.

        Parameters
        ----------
        decimals : int
            The decimal position / precision to round to.

        Returns
        -------
        None
        """
        # TODO: extend for vertical axis for vertical interpolation usecase
        # 6 decimals corresponds to hor. precision of ~ 0.1m (deg), 6m (rad)
        coord_dict = {}
        attr_dict = {}
        encoding_dict = {}

        # Assign the rounded values as new coordinate variables
        for coord in [self.lat_bnds, self.lon_bnds, self.lat, self.lon]:
            if coord:
                attr_dict.update({coord: self.ds[coord].attrs})
                encoding_dict.update({coord: self.ds[coord].encoding})
                coord_dict.update(
                    {
                        coord: (
                            self.ds[coord].dims,
                            np.around(self.ds[coord].data.astype(np.float64), decimals),
                        )
                    }
                )

        # Restore the original attributes
        if coord_dict:
            self.ds = self.ds.assign_coords(coord_dict)
            # Restore attrs and encoding - is there a proper way to do this?? (TODO)
            for coord in [self.lat_bnds, self.lon_bnds, self.lat, self.lon]:
                if coord:
                    self.ds[coord].attrs = attr_dict[coord]
                    self.ds[coord].encoding = encoding_dict[coord]

    def _compute_hash(self) -> str:
        """Compute md5 checksum of each component of the horizontal grid, including a potentially defined mask.

        Stores the individual checksum of each component (lat, lon, lat_bnds, lon_bnds, mask) in a dictionary and
        returns an overall checksum.

        Returns
        -------
        str
            md5 checksum of the checksums of all 5 grid components.
        """
        # Create dictionary including the hashes for each grid component and store it as attribute
        self.hash_dict = OrderedDict()
        for coord, coord_var in OrderedDict(
            [
                ("lat", self.lat),
                ("lon", self.lon),
                ("lat_bnds", self.lat_bnds),
                ("lon_bnds", self.lon_bnds),
                (
                    "mask",
                    "mask" if (self.mask or self.contains_degenerate_cells) else False,
                ),
            ]
        ).items():
            if coord_var:
                self.hash_dict[coord] = md5(
                    str(self.ds[coord_var].values.tobytes()).encode("utf-8")
                ).hexdigest()
            else:
                self.hash_dict[coord] = md5(b"undefined").hexdigest()

        # Return overall checksum for all 5 components
        return md5("".join(self.hash_dict.values()).encode("utf-8")).hexdigest()

    def compare_grid(
        self, ds_or_Grid: xr.Dataset | Grid, verbose: bool = False
    ) -> bool:
        """Compare two Grid objects.

        Will compare the checksum of two Grid objects, which depend on the lat and lon coordinate
        variables, their bounds and if defined, a mask.

        Parameters
        ----------
        ds_or_Grid : xarray.Dataset or Grid
            Grid that the current Grid object shall be compared to.
        verbose : bool
            Whether to also print the result. The default is False.

        Returns
        -------
        bool
            Returns True if the two Grids are considered identical within the defined precision, else returns False.
        """
        # Create temporary Grid object if ds_or_Grid is an xarray object
        if isinstance(ds_or_Grid, xr.Dataset) or isinstance(ds_or_Grid, xr.DataArray):
            grid_tmp = Grid(ds=ds_or_Grid)
        elif isinstance(ds_or_Grid, Grid):
            grid_tmp = ds_or_Grid
        else:
            raise InvalidParameterValue(
                "The provided input has to be of one of the types [xarray.DataArray, xarray.Dataset, clisops.core.Grid]."
            )

        # Compare each of the five components and print result if verbose is active
        if verbose:
            diff = [
                coord_var
                for coord_var in self.hash_dict
                if self.hash_dict[coord_var] != grid_tmp.hash_dict[coord_var]
            ]
            if len(diff) > 0:
                print(f"The two grids differ in their respective {', '.join(diff)}.")
            else:
                print("The two grids are considered equal.")

        # Return the result as boolean
        return grid_tmp.hash == self.hash

    def _drop_vars(self, keep_attrs: bool = False) -> None:
        """Remove all non-necessary (non-horizontal) coords and data_vars of the Grids' xarray.Dataset.

        Parameters
        ----------
        keep_attrs : bool
            Whether to keep the global attributes. The default is False.
        """
        to_keep = [
            var for var in [self.lat, self.lon, self.lat_bnds, self.lon_bnds] if var
        ]
        if self.mask or self.contains_degenerate_cells:
            to_keep.append("mask")
        to_drop = [
            var
            for var in list(self.ds.data_vars) + list(self.ds.coords)
            if var not in to_keep
        ]
        if not keep_attrs:
            self.ds.attrs = {}
        self.ds = self.ds.drop_vars(names=to_drop)

    def _transfer_coords(
        self, source_grid: Grid, keep_attrs: str | bool = True
    ) -> None:
        """Transfer all non-horizontal coordinates and optionally global attributes between two Grid objects.

        Parameters
        ----------
        source_grid : Grid
            Source Grid object to transfer the coords from.
        keep_attrs : bool or str, optional
            Whether to transfer also the global attributes.
                False: do not transfer the global attributes.
                "target": preserve the global attributes of the target Grid object.
                True: transfer the global attributes from source to target Grid object.
            The default is True.

        Returns
        -------
        None
        """
        # Skip all coords with horizontal dimensions or
        #  coords with no dimensions that are not listed
        #  in the coordinates attribute of the data_vars
        dims_to_skip = set(
            source_grid.ds[source_grid.lat].dims + source_grid.ds[source_grid.lon].dims
        )
        coordinates_attr = []
        for var in source_grid.ds.data_vars:
            cattr = ChainMap(
                source_grid.ds[var].attrs, source_grid.ds[var].encoding
            ).get("coordinates", "")
            if cattr:
                coordinates_attr += cattr.split()
        to_skip = [
            var
            for var in list(source_grid.ds.coords)
            if source_grid.ds[var].ndim == 0 and var not in coordinates_attr
        ]
        to_transfer = [
            var
            for var in list(source_grid.ds.coords)
            if all([dim not in source_grid.ds[var].dims for dim in dims_to_skip])
        ]
        coord_dict = {}
        for coord in to_transfer:
            if coord not in to_skip:
                coord_dict.update({coord: source_grid.ds[coord]})
        if not keep_attrs:
            self.ds.attrs = {}
        elif keep_attrs == "target":
            pass  # attrs will be the original target grid values
        elif keep_attrs:
            self.ds.attrs.update(source_grid.ds.attrs)
        else:
            raise InvalidParameterValue("Illegal value for the parameter 'keep_attrs'.")

        self.ds = self.ds.assign_coords(coord_dict)

    def _set_data_vars_and_coords(self):
        """(Re)set xarray.Dataset.coords appropriately.

        After opening/creating an xarray.Dataset, likely coordinates can be found set as data_vars,
        and data_vars set as coords. This method (re)sets the coords. Dimensionless variables that
        are not registered in any "coordinates" attribute are per default reset to data_vars,
        so xarray does not keep them in the dataset after remapping; an example for this is
        "rotated_latitude_longitude".
        """
        to_coord = []
        to_datavar = []

        # Collect all (dimensionless) coordinates
        coordinates_attr = []
        for var in self.ds.data_vars:
            cattr = ChainMap(self.ds[var].attrs, self.ds[var].encoding).get(
                "coordinates", ""
            )
            if cattr:
                coordinates_attr += cattr.split()

        # Also add cell_measure variables
        cell_measures = list()
        for cmtype, cm in self.ds.cf.cell_measures.items():
            cell_measures += cm

        # Set as coord for auxiliary coord. variables not supposed to be remapped
        if self.ds[self.lat].ndim == 2:
            for var in self.ds.data_vars:
                if var in cell_measures:
                    to_coord.append(var)
                elif self.ds[var].ndim < 2 and (
                    self.ds[var].ndim > 0 or var in coordinates_attr
                ):
                    to_coord.append(var)
                elif self.ds[var].ndim == 0:
                    continue
                elif self.ds[var].shape[-2:] != self.ds[self.lat].shape:
                    to_coord.append(var)
        elif self.ds[self.lat].ndim == 1:
            for var in self.ds.data_vars:
                if var in cell_measures:
                    to_coord.append(var)
                    continue
                elif self.ds[var].ndim == 0 and var in coordinates_attr:
                    to_coord.append(var)
                    continue
                elif self.type == "unstructured":
                    if (
                        len(self.ds[var].shape) > 0
                        and (self.ds[var].shape[-1],) != self.ds[self.lat].shape
                    ):
                        to_coord.append(var)
                else:
                    if not (
                        self.ds[var].shape[-2:] == (self.nlat, self.nlon)
                        or self.ds[var].shape[-2:] == (self.nlon, self.nlat)
                    ):
                        to_coord.append(var)

        # Set coordinate bounds as coords
        for var in [bnd for bnds in self.ds.cf.bounds.values() for bnd in bnds]:
            if var in self.ds.data_vars:
                to_coord.append(var)

        # Reset coords for variables supposed to be remapped (eg. ps)
        for var in self.ds.coords:
            if var not in [self.lat, self.lon] + [
                bnd for bnds in self.ds.cf.bounds.values() for bnd in bnds
            ]:
                if var in cell_measures:
                    continue
                elif self.ds[var].ndim == 0 and var not in coordinates_attr:
                    to_datavar.append(var)
                elif self.type == "unstructured":
                    if len(self.ds[var].shape) > 0 and (
                        self.ds[var].shape[-1] == self.ncells
                        and self.ds[var].dims[-1] in self.ds[self.lat].dims
                        and var not in self.ds.dims
                    ):
                        to_datavar.append(var)
                else:
                    if (
                        len(self.ds[var].shape) > 0
                        and (
                            self.ds[var].shape[-2:] == (self.nlat, self.nlon)
                            or self.ds[var].shape[-2:] == (self.nlon, self.nlat)
                        )
                        and all(
                            [
                                dim in self.ds[var].dims
                                for dim in list(self.ds[self.lat].dims)
                                + list(self.ds[self.lon].dims)
                            ]
                        )
                    ):
                        to_datavar.append(var)

        # Call xarray.Dataset.(re)set_coords
        if to_coord:
            self.ds = self.ds.set_coords(list(set(to_coord)))
        if to_datavar:
            self.ds = self.ds.reset_coords(list(set(to_datavar)))

    def _compute_bounds(self):
        """Compute bounds for regular (rectangular or curvilinear) grids.

        The bounds will be attached as coords to the xarray.Dataset of the Grid object.
        If no bounds can be created, a warning is issued.
        """
        # TODO: This can be a public method as well, but then collapsing grid cells have
        #       to be detected within this function.

        # Warn about duplicated cell centers possibly affecting the quality of the calculated bounds
        if self.contains_duplicated_cells:
            warnings.warn(
                "This grid contains duplicated cell centers, which may affect the quality of the calculated bounds."
            )

        # Bounds are only possible for xarray.Datasets
        if not isinstance(self.ds, xr.Dataset):
            raise InvalidParameterValue(
                "Bounds can only be attached to xarray.Datasets, not to xarray.DataArrays."
            )
        if (
            np.amin(self.ds[self.lat].values) < -90.0
            or np.amax(self.ds[self.lat].values) > 90.0
        ):
            warnings.warn(
                "At least one latitude value exceeds [-90,90]. Latitude bounds will be clipped to [-90,90]."
            )
            return
        if self.nlat < 3 or self.nlon < 3:
            warnings.warn(
                "The latitude and longitude axes need at least 3 entries"
                " to be able to calculate the bounds."
            )
            return

        # Use clisops.utils.dataset_utils functions to generate the bounds
        if self.format == "CF":
            if self.type == "curvilinear":
                self.ds = clidu.generate_bounds_curvilinear(
                    ds=self.ds,
                    lat=self.lat,
                    lon=self.lon,
                )
                lat_bnds, lon_bnds = "vertices_latitude", "vertices_longitude"
            elif self.type == "regular_lat_lon":
                self.ds = clidu.generate_bounds_rectilinear(
                    ds=self.ds, lat=self.lat, lon=self.lon
                )
                lat_bnds, lon_bnds = "lat_bnds", "lon_bnds"
            else:
                warnings.warn(
                    "The bounds cannot be calculated for grid_type '%s' and format '%s'."
                    % (self.type, self.format)
                )
                return

            # Add common set of attributes and set as coordinates
            self.ds = self.ds.set_coords([lat_bnds, lon_bnds])
            self.ds = clidu.add_hor_CF_coord_attrs(
                ds=self.ds,
                lat=self.lat,
                lon=self.lon,
                lat_bnds=lat_bnds,
                lon_bnds=lon_bnds,
            )

            # Set the Class attributes
            self.lat_bnds = lat_bnds
            self.lon_bnds = lon_bnds

            # Issue warning
            warnings.warn(
                "Successfully calculated a set of latitude and longitude bounds."
                " They might, however, differ from the actual bounds of the model grid."
            )
        else:
            warnings.warn(
                "The bounds cannot be calculated for grid_type '%s' and format '%s'."
                % (self.type, self.format)
            )
            return

    def to_netcdf(
        self,
        folder: str | Path | None = "./",
        filename: str | None = "",
        grid_format: str | None = "CF",
        keep_attrs: bool | None = True,
    ):
        """Store a copy of the horizontal Grid as netCDF file on disk.

        Define output folder, filename and output format (currently only 'CF' is supported).
        Does not overwrite an existing file.

        Parameters
        ----------
        folder : str or Path, optional
            Output folder. The default is the current working directory "./".
        filename : str, optional
            Output filename, to be defined separately from folder. The default is 'grid_<grid.id>.nc'.
        grid_format : str, optional
            The format the grid information shall be stored as (in terms of variable attributes and dimensions).
            The default is "CF", which is also the only supported output format currently supported.
        keep_attrs : bool, optional
            Whether to store the global attributes in the output netCDF file. The default is True.
        """
        # Check inputs
        if filename:
            if "/" in str(filename):
                raise Exception(
                    "Target directory and filename have to be passed separately."
                )
            filename = Path(folder, filename).as_posix()
        else:
            filename = Path(folder, "grid_" + self.hash + ".nc").as_posix()

        # Write to disk (just horizontal coordinate variables + global attrs)
        #  if not written by another process
        if not os.path.isfile(filename):
            LOCK = filename + ".lock"
            lock_obj = FileLock(LOCK)
            try:
                lock_obj.acquire(timeout=10)
                locked = False
            except Exception as exc:
                if str(exc) == f"Could not obtain file lock on {LOCK}":
                    locked = True
                else:
                    locked = False
            if locked:
                warnings.warn(
                    f"Could not write grid '{filename}' to cache because a lockfile of "
                    "another process exists."
                )
            else:
                try:
                    # Create a copy of the Grid object with just the horizontal grid information
                    grid_tmp = Grid(ds=self.ds)
                    if grid_tmp.format != grid_format:
                        grid_tmp.reformat(grid_format)
                    grid_tmp._drop_vars(keep_attrs=keep_attrs)
                    grid_tmp.ds.attrs.update({"clisops": __clisops_version__})

                    # Workaround for the following "features" of xarray:
                    # 1 # "When an xarray Dataset contains non-dimensional coordinates that do not
                    #     share dimensions with any of the variables, these coordinate variable
                    #     names are saved under a “global” "coordinates" attribute. This is not
                    #     CF-compliant but again facilitates roundtripping of xarray datasets."
                    # 2 # "By default, variables with float types are attributed a _FillValue of NaN
                    #     in the output file, unless explicitly disabled with an encoding
                    #     {'_FillValue': None}."
                    if grid_tmp.lat_bnds and grid_tmp.lon_bnds:
                        grid_tmp.ds = grid_tmp.ds.reset_coords(
                            [grid_tmp.lat_bnds, grid_tmp.lon_bnds]
                        )
                        grid_tmp.ds[grid_tmp.lat_bnds].encoding["_FillValue"] = None
                        grid_tmp.ds[grid_tmp.lon_bnds].encoding["_FillValue"] = None

                    # Call to_netcdf method of xarray.Dataset
                    grid_tmp.ds.to_netcdf(filename)
                finally:
                    lock_obj.release()
        else:
            # Issue a warning if the file already exists
            #  Not raising an exception since this method is also used to save
            #  grid files to the local cache
            warnings.warn(f"The file '{Path(folder, filename)}' already exists.")


class Weights:
    """Creates remapping weights out of two Grid objects serving as source and target grid.

    Reads weights from cache if possible. Reads weights from disk if specified (not yet implemented).
    In the latter case, the weight file format has to be supported, to reformat it to xESMF format.

    Parameters
    ----------
    grid_in : Grid
        Grid object serving as source grid.
    grid_out : Grid
        Grid object serving as target grid.
    method : str
        Remapping method the weights should be / have been calculated with. One of ["nearest_s2d",
        "bilinear", "conservative", "patch"] if weights have to be calculated. Free text if weights
        are read from disk.
    from_disk : str, optional
        Not yet implemented. Instead of calculating the regridding weights (or reading them from
        the cache), read them from disk. The default is None.
    format: str, optional
        Not yet implemented. When reading weights from disk, the input format may be specified.
        If omitted, there will be an attempt to detect the format. The default is None.
    """

    @require_xesmf
    @require_older_xarray
    def __init__(
        self,
        grid_in: Grid,
        grid_out: Grid,
        method: str,
        from_disk: str | Path | None = None,
        format: str | None = None,
    ):
        """Initialize Weights object, incl. calculating / reading the weights."""
        if not isinstance(grid_in, Grid) or not isinstance(grid_out, Grid):
            raise InvalidParameterValue(
                "Input and output grids have to be instances of clisops.core.Grid."
            )
        self.grid_in = grid_in
        self.grid_out = grid_out
        self.method = method

        # Compare source and target grid
        if grid_in.hash == grid_out.hash:
            raise Exception(
                "The selected source and target grids are the same. "
                "No regridding operation required."
            )

        # Periodic in longitude
        # TODO: properly test / check the periodic attribute of the xESMF Regridder.
        #  The grid.extent check done here might not be suitable to set the periodic attribute:
        #  global == is grid periodic in longitude
        self.periodic = False
        try:
            if self.grid_in.extent == "global":
                self.periodic = True
        except AttributeError:
            # forced to False for conservative regridding in xesmf
            # TODO: check if this is proper behaviour of xesmf
            if self.method not in ["conservative", "conservative_normed"]:
                warnings.warn(
                    "The grid extent could not be accessed. "
                    "It will be assumed that the input grid is not periodic in longitude."
                )

        # Activate ignore degenerate cells setting to avoid potential Errors because of
        # unidentified / unmasked degenerated cells.
        self.ignore_degenerate = True

        self.id = self._generate_id()
        self.filename = "weights_" + self.id + ".nc"

        if not from_disk:
            # Read weights from cache or compute & save to cache
            self.format = "xESMF"
            self._compute()
        else:
            # Read weights from disk
            self._load_from_disk(filename=from_disk, format=format)

        # Reformat and cache the weights if required
        if not self.tool.startswith("xESMF"):
            raise NotImplementedError(
                f"Reading and reformatting weight files generated by {self.tool} is not supported. "
                "The only supported weight file format that is currently supported is xESMF."
            )
            self.format = self._detect_format()
            self._reformat("xESMF")

    def _compute(self):
        """Generate the weights with xESMF or read them from cache."""
        # Read weights_dir from CONFIG
        weights_dir = CONFIG["clisops:grid_weights"]["local_weights_dir"]

        # Check if bounds are present in case of conservative remapping
        if self.method in ["conservative", "conservative_normed"] and (
            not self.grid_in.lat_bnds
            or not self.grid_in.lon_bnds
            or not self.grid_out.lat_bnds
            or not self.grid_out.lon_bnds
        ):
            raise Exception(
                "For conservative remapping, horizontal grid bounds have to be defined for the source and target grids."
            )

        # Use "Locstream" functionality of xESMF as workaround for unstructured grids.
        #  Yet, the locstream functionality only supports the nearest neighbour remapping method
        locstream_in = False
        locstream_out = False
        if self.grid_in.type == "unstructured":
            locstream_in = True
        if self.grid_out.type == "unstructured":
            locstream_out = True
        if any([locstream_in, locstream_out]) and self.method != "nearest_s2d":
            raise NotImplementedError(
                "For unstructured grids, the only supported remapping method that is currently supported "
                "is nearest neighbour."
            )

        # Read weights from cache (= reuse weights) if they are not currently written
        #  to the cache by another process
        #    Note: xESMF writes weights to disk if filename is specified and reuse_weights==False
        #          (latter is default) else it will create a default filename and weights can
        #          be manually written to disk with Regridder.to_netcdf(filename).
        #          Weights are read from disk by xESMF if filename is specified and reuse_weights==True.
        lock_obj = create_lock(Path(weights_dir, self.filename + ".lock").as_posix())
        if not lock_obj:
            warnings.warn(
                f"Could not reuse cached weights '{self.filename}' because a "
                "lockfile of another process exists that is writing to that file."
            )
            reuse_weights = False
            regridder_filename = None
        else:
            regridder_filename = Path(weights_dir, self.filename).as_posix()
            if os.path.isfile(regridder_filename):
                reuse_weights = True
            else:
                reuse_weights = False

        try:
            # Read the tool & version the weights have been computed with - backup: current version
            self.tool = self._read_info_from_cache("tool")
            if not self.tool:
                self.tool = "xESMF_v" + xe.__version__

            # Call xesmf.Regridder
            self.regridder = xe.Regridder(
                self.grid_in.ds,
                self.grid_out.ds,
                self.method,
                periodic=self.periodic,
                locstream_in=locstream_in,
                locstream_out=locstream_out,
                ignore_degenerate=self.ignore_degenerate,
                unmapped_to_nan=True,
                filename=regridder_filename,
                reuse_weights=reuse_weights,
            )

            # Save Weights to cache
            self._save_to_cache(lock_obj)
        finally:
            # Release file lock
            if lock_obj:
                lock_obj.release()

        # The default filename is important for later use, so it needs to be reset.
        self.regridder.filename = self.regridder._get_default_filename()

    def _generate_id(self) -> str:
        """Create a unique id for a Weights object.

        The id consists of
        - hashes / checksums of source and target grid (namely lat, lon, lat_bnds, lon_bnds variables)
        - info about periodicity in longitude
        - info about collapsing cells
        - remapping method

        Returns
        -------
        str
            The id as str.
        """
        peri_dict = {True: "peri", False: "unperi"}
        ignore_degenerate_dict = {
            None: "no-degen",
            True: "skip-degen",
            False: "no-skip-degen",
        }
        wid = "_".join(
            filter(
                None,
                [
                    self.grid_in.hash,
                    self.grid_out.hash,
                    peri_dict[self.periodic],
                    ignore_degenerate_dict[self.ignore_degenerate],
                    self.method,
                ],
            )
        )
        return wid

    @check_weights_dir
    def _save_to_cache(self, store_weights: FileLock | None | bool) -> None:
        """Save Weights and source/target grids to cache (netCDF), including metadata (JSON)."""
        # Read weights_dir from CONFIG
        weights_dir = CONFIG["clisops:grid_weights"]["local_weights_dir"]

        # Compile metadata
        grid_in_source = self.grid_in.ds.encoding.get("source", "")
        grid_out_source = self.grid_out.ds.encoding.get("source", "")
        grid_in_tracking_id = self.grid_in.ds.attrs.get("tracking_id", "")
        grid_out_tracking_id = self.grid_out.ds.attrs.get("tracking_id", "")
        weights_dic = {
            "source_uid": self.grid_in.hash,
            "target_uid": self.grid_out.hash,
            "source_lat": self.grid_in.lat,
            "source_lon": self.grid_in.lon,
            "source_lat_bnds": self.grid_in.lat_bnds,
            "source_lon_bnds": self.grid_in.lon_bnds,
            "source_nlat": self.grid_in.nlat,
            "source_nlon": self.grid_in.nlon,
            "source_ncells": self.grid_in.ncells,
            "source_type": self.grid_in.type,
            "source_format": self.grid_in.format,
            "source_extent": self.grid_in.extent,
            "source_source": grid_in_source,
            "source_tracking_id": grid_in_tracking_id,
            "target_lat": self.grid_out.lat,
            "target_lon": self.grid_out.lon,
            "target_lat_bnds": self.grid_out.lat_bnds,
            "target_lon_bnds": self.grid_out.lon_bnds,
            "target_nlat": self.grid_out.nlat,
            "target_nlon": self.grid_out.nlon,
            "target_ncells": self.grid_out.ncells,
            "target_type": self.grid_out.type,
            "target_format": self.grid_out.format,
            "target_extent": self.grid_out.extent,
            "target_source": grid_out_source,
            "target_tracking_id": grid_out_tracking_id,
            "format": self.format,
            "ignore_degenerate": str(self.ignore_degenerate),
            "periodic": str(self.periodic),
            "method": self.method,
            "uid": self.id,
            "filename": self.filename,
            "def_filename": self.regridder._get_default_filename(),
            "tool": self.tool,
        }

        # Save Grid objects to cache
        self.grid_in.to_netcdf(folder=weights_dir)
        self.grid_out.to_netcdf(folder=weights_dir)

        # Save Weights object (netCDF) and metadata (JSON) to cache if desired
        #  (usually, if no lockfile exists)
        if store_weights:
            if not os.path.isfile(Path(weights_dir, self.filename).as_posix()):
                self.regridder.to_netcdf(Path(weights_dir, self.filename).as_posix())
            if not os.path.isfile(
                Path(weights_dir, Path(self.filename).stem + ".json").as_posix()
            ):
                with open(
                    Path(weights_dir, Path(self.filename).stem + ".json").as_posix(),
                    "w",
                ) as weights_dic_path:
                    json.dump(weights_dic, weights_dic_path, sort_keys=True, indent=4)

    @check_weights_dir
    def _read_info_from_cache(self, key: str) -> str | None:
        """Read info 'key' from cached metadata of current weight-file.

        Returns the value for the given key, unless the key does not exist in the metadata or the
        file cannot be read. In this case, None is returned.

        Parameters
        ----------
        key : str

        Returns
        -------
        str or None
            Value for the given key, or None.
        """
        # Read weights_dir from CONFIG
        weights_dir = CONFIG["clisops:grid_weights"]["local_weights_dir"]

        # Return requested value if weight and metadata files are present, else return None
        if os.path.isfile(
            Path(weights_dir, self.filename).as_posix()
        ) and os.path.isfile(
            Path(weights_dir, Path(self.filename).stem + ".json").as_posix()
        ):
            with open(
                Path(weights_dir, Path(self.filename).stem + ".json").as_posix()
            ) as f:
                weights_dic = json.load(f)
                try:
                    return weights_dic[key]
                except KeyError:
                    warnings.warn(
                        f"Requested info {key} does not exist in the metadata"
                        " of the cached weights."
                    )
                    return
        else:
            return

    def save_to_disk(self, filename=None, wformat: str = "xESMF") -> None:
        """Write weights to disk in a certain format.

        Warning
        -------
        This method is not yet implemented.
        """
        # TODO: if necessary, reformat weights, then save under specified path.
        raise NotImplementedError()

    def _load_from_disk(self, filename=None, format=None) -> None:
        """Read and process weights from disk.

        Warning
        -------
        This method is not yet implemented.
        """
        # TODO: Reformat to other weight-file formats when loading/saving from disk
        # if format != "xESMF":
        #  read file, compare Grid and weight matrix dimensions,
        #  reformat to xESMF sparse matrix and initialize xesmf.Regridder,
        #  generate_id, set ignore_degenerate, periodic, method to unknown if cannot be determined
        raise NotImplementedError()

    def reformat(self, format_from: str, format_to: str) -> None:
        """Reformat remapping weights.

        Warning
        -------
        This method is not yet implemented.
        """
        raise NotImplementedError()

    def _detect_format(self, ds: xr.Dataset | xr.DataArray) -> None:
        """Detect format of remapping weights (read from disk).

        Warning
        -------
        This method is not yet implemented.
        """
        raise NotImplementedError()


@require_xesmf
@require_older_xarray
def regrid(
    grid_in: Grid,
    grid_out: Grid,
    weights: Weights,
    adaptive_masking_threshold: float | None = 0.5,
    keep_attrs: bool | str = True,
) -> xr.Dataset:
    """Perform regridding operation including dealing with dataset and variable attributes.

    Parameters
    ----------
    grid_in : Grid
        Grid object of the source grid, e.g. created out of source xarray.Dataset.
    grid_out : Grid
        Grid object of the target grid.
    weights : Weights
        Weights object, as created by using grid_in and grid_out Grid objects as input.
    adaptive_masking_threshold : float, optional
        (AMT) A value within the [0., 1.] interval that defines the maximum `RATIO` of missing_values amongst the total
        number of data values contributing to the calculation of the target grid cell value. For a fraction [0., AMT[
        of the contributing source data missing, the target grid cell will be set to missing_value, else, it will be
        re-normalized by the factor `1./(1.-RATIO)`. Thus, if AMT is set to 1, all source grid cells that contribute to
        a target grid cell must be missing in order for the target grid cell to be defined as missing itself. Values
        greater than 1 or less than 0 will cause adaptive masking to be turned off. This adaptive masking technique
        allows to reuse generated weights for differently masked data (e.g. land-sea masks or orographic masks that vary
        with depth / height). The default is 0.5.
    keep_attrs : bool or str
        Sets the global attributes of the resulting dataset, apart from the ones set by this routine:
        True: attributes of grid_in.ds will be in the resulting dataset.
        False: no attributes but the ones newly set by this routine
        "target": attributes of grid_out.ds will be in the resulting dataset.
        The default is True.

    Returns
    -------
    xarray.Dataset
        The regridded data in form of an xarray.Dataset.
    """
    if not isinstance(grid_out.ds, xr.Dataset):
        raise InvalidParameterValue(
            "The target Grid object 'grid_out' has to be built from an xarray.Dataset"
            " and not an xarray.DataArray."
        )

    # Duplicated cells / Halo
    if grid_in.contains_duplicated_cells:
        warnings.warn(
            "The grid of the selected dataset contains duplicated cells. "
            "For the conservative remapping method, "
            "duplicated grid cells contribute to the resulting value, "
            "which is in most parts counter-acted by the applied re-normalization. "
            "However, please be wary with the results and consider removing / masking "
            "the duplicated cells before remapping."
        )

    # Create attrs
    attrs_append = {}
    if isinstance(grid_in.ds, xr.Dataset):
        if "grid" in grid_in.ds.attrs:
            attrs_append["grid_original"] = grid_in.ds.attrs["grid"]
        if "grid_label" in grid_in.ds.attrs:
            attrs_append["grid_label_original"] = grid_in.ds.attrs["grid_label"]
        nom_res_o = grid_in.ds.attrs.pop("nominal_resolution", None)
        if nom_res_o:
            attrs_append["nominal_resolution_original"] = nom_res_o
    # TODO: should nominal_resolution of the target grid be calculated if not specified in the attr?
    nom_res_n = grid_out.ds.attrs.pop("nominal_resolution", None)
    if nom_res_n:
        attrs_append["nominal_resolution"] = nom_res_n

    # Remove all unnecessary coords, data_vars (and optionally attrs) from grid_out.ds
    if keep_attrs == "target":
        grid_out._drop_vars(keep_attrs=True)
    else:
        grid_out._drop_vars(keep_attrs=False)

    # TODO: It might in general be sufficient to always act as if the threshold was
    #  set correctly and let xesmf handle it. But then we might not allow it for
    #  the bilinear method, as the results do not look too great and I am still
    #  not sure/convinced adaptive_masking makes sense for this method.

    # Allow Dataset and DataArray as input, but always return a Dataset
    if isinstance(grid_in.ds, xr.Dataset):
        for data_var in grid_in.ds.data_vars:
            if not all(
                [
                    dim in grid_in.ds[data_var].dims
                    for dim in grid_in.ds[grid_in.lat].dims
                    + grid_in.ds[grid_in.lon].dims
                ]
            ):
                continue
            if weights.regridder.method in [
                "conservative",
                "conservative_normed",
                "patch",
            ]:
                # Re-normalize at least contributions from duplicated cells, if adaptive masking is deactivated
                if (
                    adaptive_masking_threshold < 0 or adaptive_masking_threshold > 1
                ) and grid_in.contains_duplicated_cells:
                    adaptive_masking_threshold = 0.0
                grid_out.ds[data_var] = weights.regridder(
                    grid_in.ds[data_var],
                    skipna=True,
                    na_thres=adaptive_masking_threshold,
                )
            else:
                grid_out.ds[data_var] = weights.regridder(
                    grid_in.ds[data_var], skipna=False
                )
            if keep_attrs:
                grid_out.ds[data_var].attrs.update(grid_in.ds[data_var].attrs)
                grid_out.ds[data_var].encoding.update(grid_in.ds[data_var].encoding)

        # Transfer all non-horizontal coords (and optionally attrs) from grid_in.ds to grid_out.ds
        grid_out._transfer_coords(grid_in, keep_attrs=keep_attrs)

    else:
        if (
            weights.regridder.method in ["conservative", "conservative_normed", "patch"]
            and 0.0 <= adaptive_masking_threshold <= 1.0
        ):
            grid_out.ds[grid_in.ds.name] = weights.regridder(
                grid_in.ds, skipna=True, na_thres=adaptive_masking_threshold
            )
        else:
            grid_out.ds[grid_in.ds.name] = weights.regridder(grid_in.ds, skipna=False)
        if keep_attrs:
            grid_out.ds[grid_in.ds.name].attrs.update(grid_in.ds.attrs)
            grid_out.ds[grid_in.ds.name].encoding.update(grid_in.ds.encoding)

    # Add new attrs
    grid_out.ds.attrs.update(attrs_append)
    grid_out.ds.attrs.update(
        {
            "grid": grid_out.title,
            "grid_label": "gr",  # regridded data reported on the data provider's preferred target grid
            "regrid_operation": weights.regridder.filename.split(".")[0],
            "regrid_tool": weights.tool,
            "regrid_weights_uid": weights.id,
        }
    )
    return grid_out.ds<|MERGE_RESOLUTION|>--- conflicted
+++ resolved
@@ -672,97 +672,9 @@
 
         # CF
         if self.format == "CF":
-<<<<<<< HEAD
             return clidu.detect_gridtype(
                 self.ds, self.lon, self.lat, self.lon_bnds, self.lat_bnds
             )
-=======
-            # 1D coordinate variables
-            if self.ds[self.lat].ndim == 1 and self.ds[self.lon].ndim == 1:
-                lat_1D = self.ds[self.lat].dims[0]
-                lon_1D = self.ds[self.lon].dims[0]
-                # if lat_1D in ds[var].dims and lon_1D in ds[var].dims:
-                if not self.lat_bnds or not self.lon_bnds:
-                    if lat_1D == lon_1D:
-                        return "unstructured"
-                    else:
-                        return "regular_lat_lon"
-                else:
-                    if (
-                        lat_1D == lon_1D
-                        and all(
-                            [
-                                self.ds[bnds].ndim == 2
-                                for bnds in [self.lon_bnds, self.lat_bnds]
-                            ]
-                        )
-                        and all(
-                            [
-                                self.ds.sizes[dim] > 2
-                                for dim in [
-                                    self.ds[self.lon_bnds].dims[-1],
-                                    self.ds[self.lat_bnds].dims[-1],
-                                ]
-                            ]
-                        )
-                    ):
-                        return "unstructured"
-                    elif all(
-                        [
-                            self.ds[bnds].ndim == 2
-                            for bnds in [self.lon_bnds, self.lat_bnds]
-                        ]
-                    ) and all(
-                        [
-                            self.ds.dims[dim] == 2
-                            for dim in [
-                                self.ds[self.lon_bnds].dims[-1],
-                                self.ds[self.lat_bnds].dims[-1],
-                            ]
-                        ]
-                    ):
-                        return "regular_lat_lon"
-                    else:
-                        raise Exception("The grid type is not supported.")
-
-            # 2D coordinate variables
-            elif self.ds[self.lat].ndim == 2 and self.ds[self.lon].ndim == 2:
-                # Test for curvilinear or restructure lat/lon coordinate variables
-                # TODO: Check if regular_lat_lon despite 2D
-                #  - requires additional function checking
-                #      lat[:,i]==lat[:,j] for all i,j
-                #      lon[i,:]==lon[j,:] for all i,j
-                #  - and if that is the case to extract lat/lon and *_bnds
-                #      lat[:]=lat[:,j], lon[:]=lon[j,:]
-                #      lat_bnds[:, 2]=[min(lat_bnds[:,j, :]), max(lat_bnds[:,j, :])]
-                #      lon_bnds similar
-                if not self.ds[self.lat].shape == self.ds[self.lon].shape:
-                    raise Exception("The grid type is not supported.")
-                else:
-                    if not self.lat_bnds or not self.lon_bnds:
-                        return "curvilinear"
-                    else:
-                        # Shape of curvilinear bounds either [nlat, nlon, 4] or [nlat+1, nlon+1]
-                        if list(self.ds[self.lat].shape) + [4] == list(
-                            self.ds[self.lat_bnds].shape
-                        ) and list(self.ds[self.lon].shape) + [4] == list(
-                            self.ds[self.lon_bnds].shape
-                        ):
-                            return "curvilinear"
-                        elif [si + 1 for si in self.ds[self.lat].shape] == list(
-                            self.ds[self.lat_bnds].shape
-                        ) and [si + 1 for si in self.ds[self.lon].shape] == list(
-                            self.ds[self.lon_bnds].shape
-                        ):
-                            return "curvilinear"
-                        else:
-                            raise Exception("The grid type is not supported.")
-
-            # >2D coordinate variables, or coordinate variables of different dimensionality
-            else:
-                raise Exception("The grid type is not supported.")
-
->>>>>>> 5834d0cb
         # Other formats
         else:
             raise InvalidParameterValue(
@@ -929,7 +841,7 @@
         Parameters
         ----------
         coord_type : str
-            Coordinate type, eg. 'latitude', 'longitude', 'level', 'time'.
+            Coordinate type, e.g. 'latitude', 'longitude', 'level', 'time'.
 
         Raises
         ------
