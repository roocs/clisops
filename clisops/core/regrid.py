"""Regrid module."""
import warnings
from pathlib import Path
from typing import Tuple, Union

import cf_xarray as cfxr
import numpy as np
import scipy
import xarray as xr
import xesmf as xe
from roocs_utils.exceptions import InvalidParameterValue

# from roocs_utils.xarray_utils.xarray_utils import get_coord_by_type
from roocs_utils.xarray_utils.xarray_utils import get_coord_by_attr

from clisops.utils import dataset_utils


def regrid(ds, Regridder, adaptive_masking_threshold=0.5):
    # if adaptive_masking_threshold>1. or adaptive_masking_thresold<0.:
    #    adaptive_masking_threshold=False
    # ds_out=Regridder(ds,
    #                 adaptive_masking_threshold=adaptive_masking_threshold,
    #                 keep_attrs=True)

<<<<<<< HEAD
    # adaptive-masking will be supported in xesmf from version 0.6+ and make this lines
    #   obsolete
    # import pdb;pdb.set_trace()
=======
    # adaptive-masking will be supported in xesmf from version 0.6+
    # I think it does not make sense to implement it here, as one would have to implement it
    #  supporting an entire xarray.Dataset as input
>>>>>>> 5e944fb4
    if (
        Regridder.method in ["conservative", "conservative_normed", "patch"]
        and adaptive_masking_threshold >= 0.0
        and adaptive_masking_threshold < 1.0
    ):
        return adaptive_masking(ds, Regridder, adaptive_masking_threshold)
    else:
        return Regridder(ds, keep_attrs=True)


def adaptive_masking(ds_in, Regridder, min_norm_contribution=0.5):
    """Performs regridding incl. renormalization for conservative weights"""
    validi = ds_in.notnull().astype("d")
    valido = Regridder(validi, keep_attrs=True)
    tempi0 = ds_in.fillna(0)
    tempo0 = Regridder(tempi0)
    # min_norm_contribution factor could prevent values for cells that should be masked.
    # It prevents the renormalization for cells that get less than min_norm_contribution
    #  from source cells. If the factor==0.66 it means that at most one third of the source cells' area
    #  contributing to the target cell is masked. This factor has however to be tweaked manually for each
    #  pair of source and destination grid.
    if min_norm_contribution < 1:
        valido = xr.where(valido < min_norm_contribution, np.nan, valido)
    ds_out = xr.where(valido != 0, tempo0 / valido, np.nan)
    return ds_out


class Weights:
    # ToDo:
    # - Doc-Strings
    # - Think about whether to extend xesmf.Regridder class?
    # - Load weight file from cache or disk
    # - Save weight file to cache or disk
    # - Reformat to other weight-file formats when loading/saving from disk
    def __init__(
        self, grid_in=None, grid_out=None, from_id=None, from_disk=None, method=None
    ):
        """
        Generate weights for grid_in, grid_out for method or
        read weights from cache (from_id) or
        read weights from disk (from_disk, method).
        In the latter case, the weight file format has to be detected and supported,
        to reformat it to xESMF format.
        """
        self.grid_in = grid_in
        self.grid_out = grid_out
        self.method = method
        self.id = None

        if not grid_in and not grid_out:
            if from_id:
                self.id = from_id
                self.Regridder, self.method = self.load_from_cache(self.id)
            elif from_disk and method:
                self.Regridder = self.load_from_disk(from_disk)
                self.method = method
            else:
                raise Exception(
                    "Not all necessary input parameters have been specified."
                )
        else:
            # Might allow datasets as well, then they can either be used to create Grid objects
            #  or they can be passed on to xesmf.Regridder without any further checking.
            if not isinstance(grid_in, Grid) and not isinstance(grid_out, Grid):
                raise Exception(
                    "Input and output grids have to be instances of clisops.core.Grid!"
                )
            self.id = self.generate_id()
            self.Regridder = self.load_from_cache(self.id)
            if not self.Regridder:
                self.Regridder = self.compute()
                # Masking out-of-domain values and missing values
                #  will be obsolete with future xesmf versions (0.6+)
                self.add_matrix_NaNs()

    def compute(self, ignore_degenerate=None):
        """
        Method to generate or load the weights
        If grids have problems of degenerated cells near the poles
        there is the ignore_degenerate option.
        """

        # Is grid periodic in longitude
        periodic = False
        try:
            if self.grid_in.extent == "global":
                periodic = True
        except AttributeError:
            # forced to False for conservative regridding in xesmf
            if self.method not in ["conservative", "conservative_normed"]:
                warnings.warn(
                    "The grid extent could not be accessed. "
                    "It will be assumed that the input grid is not periodic in longitude."
                )

        # Call xesmf.Regridder
        return xe.Regridder(
            self.grid_in.ds,
            self.grid_out.ds,
            self.method,
            periodic=periodic,
            ignore_degenerate=ignore_degenerate,
        )

    def _reformat(self, format_from, format_to):
        raise NotImplementedError

    def _detect_format(self, ds):
        raise NotImplementedError

    def generate_id(self):
        # A unique id could maybe consist of:
        #  - method
        #  - hash/checksum of input and output grid (lat, lon, lat_bnds, lon_bnds)
        return

    def save_to_cache(self):
        # Create folder dependent on id
        # Store weight file in xESMF-format
        # Further information will be stored in a json file in the same folder
        # weightfile=regridderHR.to_netcdf(regridder.filename)
        raise NotImplementedError

    def load_from_cache(self, id):
        # Identify folder by id
        # Load weightfile with xesmf.Regridder
        # Load additional info from the json file: setattr(self, key, initial_data[key])
        # self.Regridder=xe.Regridder(method=method, reuse_weights=True, weights=filename)
        return

    def save_to_disk(self, filename=None, format="xESMF"):
        raise NotImplementedError

    def load_from_disk(self, filename=None, format=None):
        # if format == "xESMF":
        # weightfile=regridderHR.to_netcdf(regridder.filename)
        # else:
        # read file, reformat to xESMF sparse matrix and initialize xesmf.Regridder
        raise NotImplementedError

    def add_matrix_NaNs(self):
        """
        Add Nans to matrices, which makes any output cell with a weight from a NaN input cell = NaN
        Will likely be obsolete with future versions of xesmf (0.6+)
        """
        X = self.Regridder.weights
        M = scipy.sparse.csr_matrix(X)
        # indptr: https://stackoverflow.com/questions/52299420/scipy-csr-matrix-understand-indptr
        # Creates array with length nrows+1 with information about non-zero values,
        #  with np.diff calculating how many non-zero elements there are in each row
        num_nonzeros = np.diff(M.indptr)
        # Setting rows with only zeros to NaN
        M[num_nonzeros == 0, 0] = np.NaN
        self.Regridder.weights = scipy.sparse.coo_matrix(M)


class Grid:
    def __init__(self, ds=None, grid_id=None, grid_instructor=tuple()):
        "Initialise the Grid object. Supporting only 2D horizontal grids."

        # TODO: Doc-Strings

        # Some of the methods might be useful outside clisops.core.regrid?
        # -> @staticmethod?
        # -> define outside the class?
        # 2nd option preferred

        # All attributes - defaults
        self.type = None
        self.format = None
        self.extent = None
        self.nlat = 0
        self.nlon = 0
        self.ncells = 0
        self.lat = None
        self.lon = None
        self.lat_bnds = None
        self.lon_bnds = None
        self.mask = None
        self.source = None

        # Grid from dataset/dataarray, grid_instructor or grid_id
        if isinstance(ds, (xr.Dataset, xr.DataArray)):
            self.ds = ds
            self.format = self.detect_format()
            self.source = "Dataset"
        elif len(grid_instructor) > 0:
            self.grid_from_instructor(grid_instructor)
        elif grid_id:
            self.grid_from_id(grid_id)
        else:
            raise Exception(
                "xarray.Dataset, grid_id or grid_instructor have to be specified as input."
            )

        # Force format CF
        if self.format not in ["CF"]:
            self.ds = self.grid_reformat(grid_format="CF")

        # Detect latitude and longitude coordinates
        self.lat = self.detect_coordinate("latitude")
        self.lon = self.detect_coordinate("longitude")
        self.lat_bnds = self.detect_bounds(self.lat)
        self.lon_bnds = self.detect_bounds(self.lon)

        # Detect type
        if not self.type:
            self.type = self.detect_type()

        # Unstagger the grid if necessary
        self.grid_unstagger()

        # Cut off halo (duplicate grid rows / columns)
        self.grid_remove_halo()

        # Lon/Lat dimension sizes
        self.nlat, self.nlon, self.ncells = self.detect_shape()

        # Compute bounds if not specified and if possible
        if not self.lat_bnds or not self.lon_bnds:
            self.compute_bounds()

        # Extent of the grid (global or regional)
        if not self.extent:
            self.extent = self.detect_extent()

        # Get a permanent mask if there is
        # self.mask = self.detect_mask()

        # Temporary fix for cf_xarray bug that identifies lat_bnds/lon_bnds as latitude/longitude
        #  if lat_bnds and lon_bnds are registered as coordinates of the xarray.Dataset
        # https://github.com/xarray-contrib/cf-xarray/issues/191
        if self.lat_bnds and self.lon_bnds:
            if self.lat_bnds in self.ds.coords and self.lon_bnds in self.ds.coords:
                self.ds = self.ds.reset_coords(
                    [self.lat_bnds, self.lon_bnds], drop=False
                )

    def __str__(self):
        if self.type == "irregular":
            grid_str = str(self.ncells) + "_cells_grid"
        else:
            grid_str = str(self.nlat) + "x" + str(self.nlon) + "_cells_grid"
        return grid_str

    def __repr__(self):
        info = (
            "clisops {}\n".format(self.__str__())
            + (
                "Lat x Lon:      {} x {}\n".format(self.nlat, self.nlon)
                if self.type != "irregular"
                else ""
            )
            + "Gridcells:      {}\n".format(self.ncells)
            + "Format:         {}\n".format(self.format)
            + "Type:           {}\n".format(self.type)
            + "Extent:         {}\n".format(self.extent)
            + "Source:         {}\n".format(self.source)
            + "Bounds?         {}\n".format(
                self.lat_bnds is not None and self.lon_bnds is not None
            )
            + "Permanent Mask: {}".format(self.mask)
        )
        return info

    def grid_from_id(self, grid_id):
        grid_dict = {
            "0pt25deg": "cmip6_720x1440_scrip.20181001.nc",  # one cell center @ 0.125E,0.125N
            "World_Ocean_Atlas": "cmip6_180x360_scrip.20181001.nc",  # one cell center @ 0.5E,0.5N
            "1deg": "cmip6_180x360_scrip.20181001.nc",  # one cell center @ 0.5E,0.5N
            "2pt5deg": "cmip6_72x144_scrip.20181001.nc",
            "MERRA-2": "cmip6_361x576_scrip.20181001.nc",
            "0pt625x0pt5deg": "cmip6_361x576_scrip.20181001.nc",
            "ERA-Interim": "cmip6_241x480_scrip.20181001.nc",
            "0pt75deg": "cmip6_241x480_scrip.20181001.nc",
            "ERA-40": "cmip6_145x288_scrip.20181001.nc",
            "1pt25deg": "cmip6_145x288_scrip.20181001.nc",
            "ERA5": "cmip6_721x1440_scrip.20181001.nc",
            "0pt25deg_era5": "cmip6_721x1440_scrip.20181001.nc",
            "0pt25deg_era5_lsm": "land_sea_mask_025degree_ERA5.nc",
            "0pt5deg_lsm": "land_sea_mask_05degree.nc4",
            "1deg_lsm": "land_sea_mask_1degree.nc4",
            "2deg_lsm": "land_sea_mask_2degree.nc4",
        }
        target_grids = "target_grids"  # Disk location of the target grids
        try:
            grid = xr.open_dataset(target_grids + "/" + grid_dict[grid_id])
        except KeyError:
            raise KeyError("The grid_id '%s' you specified does not exist!" % grid_id)
        self.ds = grid
        self.source = "Predefined_" + grid_id
        self.type = "regular_lat_lon"
        self.format = self.detect_format()

    def grid_from_instructor(self, grid_instructor):
        if len(grid_instructor) not in [1, 2, 3, 6]:
            raise Exception(
                "The grid_instructor has to be a tuple of length 1, 2, 3 or 6!"
            )
        elif len(grid_instructor) in [1, 2]:
            grid = xe.util.grid_global(grid_instructor[0], grid_instructor[-1])
        elif len(grid_instructor) in [3, 6]:
            grid = xe.util.grid_2d(
                grid_instructor[0],
                grid_instructor[1],
                grid_instructor[2],
                grid_instructor[-3],
                grid_instructor[-2],
                grid_instructor[-1],
            )
        self.ds = grid
        self.source = "xESMF"
        self.type = "regular_lat_lon"
        self.format = "xESMF"

    def grid_store(self, grid_format):
        if self.format != grid_format:
            self.reformat(grid_format)
        # TODO: Use filenamer? Use a hash or date? Output-Folder?
        filename = (
            self.source + "_" + "x".join([str(self.nlat), str(self.nlon)])
            if self.type != "irregular"
            else str(self.ncells) + "_" + self.type + "_" + self.format + ".nc"
        )
        self.ds.to_netcdf(filename)

    def grid_reformat(self, grid_format):
        # TODO: Extend for formats CF, xESMF, ESMF, UGRID, SCRIP
        #      If CF and self.type=="regular_lat_lon":
        #        assure lat/lon are 1D each and bounds are nlat,2 and nlon,2
        #      -> that might have to be executed after the regridding
        #####################
        # Plan: Start with if-else-tree and later switch to a dictionary
        ###################################
        # if self.format=="CF":
        #      if grid_format=="SCRIP":
        #          do sth
        # else:
        #    raise NotImplementedError
        ###################################
        # def SCRIP_to_CF: ...
        # reformat_dict["SCRIP_to_CF"]=SCRIP_to_CF
        # reformat_dict[self.format+"_"+grid_format]()
        ###################################
        SCRIP_vars = [
            "grid_center_lat",
            "grid_center_lon",
            "grid_corner_lat",
            "grid_corner_lon",
            "grid_dims",
            "grid_area",
            "grid_imask",
        ]
        if self.format == "SCRIP":
            if not (
                all([var in SCRIP_vars for var in self.ds.data_vars])
                and all([coord in SCRIP_vars for coord in self.ds.coords])
            ):
                raise Exception(
                    "Converting the grid format from %s to %s is not yet possible for data variables."
                    % (self.format, grid_format)
                )
            if grid_format == "CF":
                lat = self.ds.grid_center_lat.values.reshape(
                    (self.ds.grid_dims.values[1], self.ds.grid_dims.values[0])
                )
                lon = self.ds.grid_center_lon.values.reshape(
                    (self.ds.grid_dims.values[1], self.ds.grid_dims.values[0])
                )

                if all(
                    [
                        np.array_equal(lat[:, i], lat[:, i + 1], equal_nan=True)
                        for i in range(self.ds.grid_dims.values[0] - 1)
                    ]
                ) and all(
                    [
                        np.array_equal(lon[i, :], lon[i + 1, :], equal_nan=True)
                        for i in range(self.ds.grid_dims.values[1] - 1)
                    ]
                ):
                    # regular_lat_lon grid type:
                    # Reshape vertices from (n,2) to (n+1) for lat and lon axis
                    lat = lat[:, 0]
                    lon = lon[0, :]
                    lat_b = self.ds.grid_corner_lat.values.reshape(
                        (
                            self.ds.grid_dims.values[1],
                            self.ds.grid_dims.values[0],
                            self.ds.dims["grid_corners"],
                        )
                    )
                    lon_b = self.ds.grid_corner_lon.values.reshape(
                        (
                            self.ds.grid_dims.values[1],
                            self.ds.grid_dims.values[0],
                            self.ds.dims["grid_corners"],
                        )
                    )
                    lat_bnds = np.zeros(
                        (self.ds.grid_dims.values[1], 2), dtype="double"
                    )
                    lon_bnds = np.zeros(
                        (self.ds.grid_dims.values[0], 2), dtype="double"
                    )
                    lat_bnds[:, 0] = np.min(lat_b[:, 0, :], axis=1)
                    lat_bnds[:, 1] = np.max(lat_b[:, 0, :], axis=1)
                    lon_bnds[:, 0] = np.min(lon_b[0, :, :], axis=1)
                    lon_bnds[:, 1] = np.max(lon_b[0, :, :], axis=1)
                    ds_ref = xr.Dataset(
                        data_vars={},
                        coords={
                            "lat": (["lat"], lat),
                            "lon": (["lon"], lon),
                            "lat_bnds": (["lat", "bnds"], lat_bnds),
                            "lon_bnds": (["lon", "bnds"], lon_bnds),
                        },
                    )
                    # ToDo: Case of other units (rad)
                    # ToDo: Reformat data variables if in ds, apply imask on data variables
                    # ToDo: vertical axis, time axis, ... ?!
                    ds_ref["lat"].attrs = {
                        "bounds": "lat_bnds",
                        "units": "degrees_north",
                        "long_name": "latitude",
                        "standard_name": "latitude",
                        "axis": "Y",
                    }
                    ds_ref["lon"].attrs = {
                        "bounds": "lon_bnds",
                        "units": "degrees_east",
                        "long_name": "longitude",
                        "standard_name": "longitude",
                        "axis": "X",
                    }
                    ds_ref["lat_bnds"].attrs = {
                        "long_name": "latitude_bounds",
                        "units": "degrees_north",
                    }
                    ds_ref["lon_bnds"].attrs = {
                        "long_name": "longitude_bounds",
                        "units": "degrees_east",
                    }
                    self.format = "CF"
                    return ds_ref

                else:
                    raise Exception(
                        "Converting the grid format from %s to %s is yet only possible for regular latitude longitude grids."
                        % (self.format, grid_format)
                    )
            else:
                raise Exception(
                    "Converting the grid format from %s to %s is not yet supported."
                    % (self.format, grid_format)
                )
        elif self.format == "xESMF":
            if grid_format == "CF":
                # ToDo: Check if it is regular_lat_lon, Check dimension sizes
                # Define lat, lon, lat_bnds, lon_bnds
                lat = self.ds.lat[:, 0]
                lon = self.ds.lon[0, :]
                lat_bnds = np.zeros((lat.shape[0], 2), dtype="double")
                lon_bnds = np.zeros((lon.shape[0], 2), dtype="double")
                # From (N+1, M+1) shaped bounds to (N, M, 4) shaped vertices
                lat_vertices = cfxr.vertices_to_bounds(
                    self.ds.lat_b, ("bnds", "lat", "lon")
                ).values
                lon_vertices = cfxr.vertices_to_bounds(
                    self.ds.lon_b, ("bnds", "lat", "lon")
                ).values
                lat_vertices = np.moveaxis(lat_vertices, 0, -1)
                lon_vertices = np.moveaxis(lon_vertices, 0, -1)
                # From (N, M, 4) shaped vertices to (N, 2)  and (M, 2) shaped bounds
                lat_bnds[:, 0] = np.min(lat_vertices[:, 0, :], axis=1)
                lat_bnds[:, 1] = np.max(lat_vertices[:, 0, :], axis=1)
                lon_bnds[:, 0] = np.min(lon_vertices[0, :, :], axis=1)
                lon_bnds[:, 1] = np.max(lon_vertices[0, :, :], axis=1)
                # Create dataset
                ds_ref = xr.Dataset(
                    data_vars={},
                    coords={
                        "lat": (["lat"], lat),
                        "lon": (["lon"], lon),
                        "lat_bnds": (["lat", "bnds"], lat_bnds),
                        "lon_bnds": (["lon", "bnds"], lon_bnds),
                    },
                )

                # ToDo: Case of other units (rad)
                # ToDo: Reformat data variables if in ds, apply imask on data variables
                # ToDo: vertical axis, time axis, ... ?!
                # Add variable attributes to the coordinate variables
                ds_ref["lat"].attrs = {
                    "bounds": "lat_bnds",
                    "units": "degrees_north",
                    "long_name": "latitude",
                    "standard_name": "latitude",
                    "axis": "Y",
                }
                ds_ref["lon"].attrs = {
                    "bounds": "lon_bnds",
                    "units": "degrees_east",
                    "long_name": "longitude",
                    "standard_name": "longitude",
                    "axis": "X",
                }
                ds_ref["lat_bnds"].attrs = {
                    "long_name": "latitude_bounds",
                    "units": "degrees_north",
                }
                ds_ref["lon_bnds"].attrs = {
                    "long_name": "longitude_bounds",
                    "units": "degrees_east",
                }
                self.format = "CF"
                return ds_ref
            else:
                raise Exception(
                    "Converting the grid format from %s to %s is yet only possible for regular latitude longitude grids."
                    % (self.format, grid_format)
                )
        else:
            raise Exception(
                "Converting the grid format from %s to %s is not yet supported."
                % (self.format, grid_format)
            )

    def grid_unstagger(self):
        # TODO
        # Plan:
        # Check if it is vectoral and not scalar data (eg. by variable name? No other idea yet.)
        # Unstagger if needed.
        # a) Provide the unstaggered grid (from another dataset with scalar variable) or provide
        #    the other vector component? One of both might be required.
        # b) Rotate the vector in latitudinal / longitudinal direction and interpolate to
        #    cell center of unstaggered grid
        # c) Flux direction seems to be important for the rotation (see cdo mrotuvb), how to infer that?
        # d) Grids staggered in vertical direction, w-component? Is that important at all for
        #    horizontal regridding, maybe only for 3D-irregular grids?
        # All in all a quite impossible task to automatise this process.
        pass

    def grid_remove_halo(self):
        # TODO
        # If dimension is not named after the coordinate variable, get dimension name and then isel.
        # Always assuming for 2D coordinate variables, the first dimension is latitude, the second longitude
        # Plan:
        # Detect duplicated cells and check if they occupy entire rows / columns
        # If single duplicated cells are found, raise Error
        # If duplicated rows/columns are found, remove them with xarray.Dataset.isel()

        # This might be moved out of this class to be a general util function,
        # as something similar is required for subsetting and averaging.

        # In this class, as a single Grid object does not have the info whether
        #  it is an input or an output grid, it is not checked whether the extent
        #  of the output grid domain requires the halo to be removed or if partial row/column
        #  halos would prevent the remapping process. For each duplicated grid point one would
        #  have to check if it falls into the domain of the output grid / subset_bbox / area to
        #  average over.

        # Create array of (ilat, ilon) tuples
        if self.ds[self.lon].ndim == 2 or (
            self.ds[self.lon].ndim == 1 and self.type == "irregular"
        ):
            latlon_halo = np.array(
                list(
                    zip(
                        self.ds[self.lat].values.ravel(),
                        self.ds[self.lon].values.ravel(),
                    )
                ),
                dtype=("double,double"),
            ).reshape(self.ds[self.lon].values.shape)
        else:
            latlon_halo = list()

        # For 1D regular_lat_lon - find duplicates - remove them assuming dimensions and coordinate variables have the same name
        if isinstance(latlon_halo, list):
            dup_rows = [
                i
                for i in list(range(self.ds[self.lat].shape[0]))
                if i not in np.unique(self.ds[self.lat], return_index=True)[1]
            ]
            dup_cols = [
                i
                for i in list(range(self.ds[self.lon].shape[0]))
                if i not in np.unique(self.ds[self.lon], return_index=True)[1]
            ]
            if dup_cols != []:
                lat_dim = self.ds[self.lat].dims[0]
                self.ds = self.ds.isel(
                    {
                        lat_dim: [
                            i
                            for i in range(0, self.ds[self.lat].shape[0])
                            if i not in dup_cols
                        ]
                    }
                )
                warnings.warn(
                    "The selected dataset contains duplicate grid cells. "
                    "The following %i duplicated columns will be removed: %s"
                    % (len(dup_cols), ", ".join([str(i) for i in dup_cols]))
                )
            if dup_rows != []:
                lon_dim = self.ds[self.lon].dims[0]
                self.ds = self.ds.isel(
                    {
                        lon_dim: [
                            i
                            for i in range(0, self.ds[self.lon].shape[0])
                            if i not in dup_rows
                        ]
                    }
                )
                warnings.warn(
                    "The selected dataset contains duplicate grid cells. "
                    "The following %i duplicated rows will be removed: %s"
                    % (len(dup_rows), ", ".join([str(i) for i in dup_rows]))
                )
            return
        # For 1D irregular - find duplicates - remove them using xarray.Dataset.isel
        elif self.type == "irregular" and self.ds[self.lon].ndim == 1:
            mask_duplicates = self._create_duplicate_mask(latlon_halo)
            dup_cells = np.where(mask_duplicates is True)[0]
            if dup_cells != []:
                # ncells dimension name:
                ncells_dim = self.ds[self.lon].dims[0]
                self.ds = self.ds.isel(
                    {
                        ncells_dim: [
                            i
                            for i in range(0, self.ds[self.lon].shape[0])
                            if i not in dup_cells
                        ]
                    }
                )
                warnings.warn(
                    "The selected dataset contains duplicate grid cells. "
                    "The following %i duplicated cells will be removed: %s"
                    % (len(dup_cells), self._list_ten(dup_cells))
                )
            return
        # For 2D coordinate variables - find duplicates - remove them using xarray.Dataset.isel
        #    ... assuming lat is the first dimension and lon is the second
        #        dimension of the 2D coordinate variables
        else:
            mask_duplicates = self._create_duplicate_mask(latlon_halo)
            # All duplicate rows indices:
            dup_rows = list()
            for i in range(mask_duplicates.shape[0]):
                if all(mask_duplicates[i, :]):
                    dup_rows.append(i)
            # All duplicate columns indices:
            dup_cols = list()
            for j in range(mask_duplicates.shape[1]):
                if all(mask_duplicates[:, j]):
                    dup_cols.append(j)
            for i in dup_rows:
                mask_duplicates[i, :] = False
            for j in dup_cols:
                mask_duplicates[:, j] = False
            # All duplicate rows indices:
            dup_part_rows = list()
            for i in range(mask_duplicates.shape[0]):
                if any(mask_duplicates[i, :]):
                    dup_part_rows.append(i)
            # All duplicate columns indices:
            dup_part_cols = list()
            for j in range(mask_duplicates.shape[1]):
                if any(mask_duplicates[:, j]):
                    dup_part_cols.append(j)
            if dup_part_cols != [] or dup_part_rows != []:
                raise Exception(
                    "The selected dataset contains dupliated grid cells. "
                    "Several rows or columns of the grid are partially duplicated and thus cannot be removed!"
                )
            else:
                if dup_cols != []:
                    warnings.warn(
                        "The selected dataset contains duplicate grid cells. "
                        "The following %i duplicated columns will be removed: %s"
                        % (len(dup_cols), ", ".join([str(i) for i in dup_cols]))
                    )
                    lon_dim = self.ds[self.lon].dims[1]
                    self.ds = self.ds.isel(
                        {
                            lon_dim: [
                                i
                                for i in range(0, self.ds[self.lon].shape[1])
                                if i not in dup_cols
                            ]
                        }
                    )
                if dup_rows != []:
                    warnings.warn(
                        "The selected dataset contains duplicate grid cells. "
                        "The following %i duplicated rows will be removed: %s"
                        % (len(dup_rows), ", ".join([str(i) for i in dup_rows]))
                    )
                    lat_dim = self.ds[self.lat].dims[0]
                    self.ds = self.ds.isel(
                        {
                            lat_dim: [
                                i
                                for i in range(0, self.ds[self.lat].shape[0])
                                if i not in dup_rows
                            ]
                        }
                    )
            return

    def _create_duplicate_mask(self, arr):
        "Create duplicate mask helper function"
        arr_flat = arr.ravel()
        mask = np.zeros_like(arr_flat, dtype=bool)
        mask[np.unique(arr_flat, return_index=True)[1]] = True
        mask_duplicates = np.where(mask, False, True).reshape(arr.shape)
        return mask_duplicates

    def _list_ten(self, list1d):
        "List up to 10 list elements equally distributed to beginning and end of list. Helper function."
        if len(list1d) < 11:
            return ", ".join(str(i) for i in list1d)
        else:
            return (
                ", ".join(str(i) for i in list1d[0:5])
                + " ... "
                + ", ".join(str(i) for i in list1d[-5:])
            )

    def detect_format(self):
        # TODO: Extend for formats CF, xESMF, ESMF, UGRID, SCRIP
        # Add more conditions (dimension sizes, ...)
        SCRIP_vars = [
            "grid_center_lat",
            "grid_center_lon",
            "grid_corner_lat",
            "grid_corner_lon",
            # "grid_imask", "grid_area"
        ]
        SCRIP_dims = ["grid_corners", "grid_size", "grid_rank"]
        xESMF_vars = [
            "lat",
            "lon",
            "lat_b",
            "lon_b",
            # "mask",
        ]
        xESMF_dims = ["x", "y", "x_b", "y_b"]

        # Test if SCRIP
        if all([var in self.ds for var in SCRIP_vars]) and all(
            [dim in self.ds.dims for dim in SCRIP_dims]
        ):
            return "SCRIP"
        # Test if xESMF
        elif all([var in self.ds.coords for var in xESMF_vars]) and all(
            [dim in self.ds.dims for dim in xESMF_dims]
        ):
            return "xESMF"
        # Test if CF standard_names latitude and longitude can be found
        elif (
            cfxr.accessor._get_with_standard_name(self.ds, "latitude") != []
            and cfxr.accessor._get_with_standard_name(self.ds, "longitude") != []
        ):
            return "CF"
        else:
            raise Exception("The grid format is not supported.")

    def detect_type(self):
        # TODO: Extend for other formats for regular_lat_lon, curvilinear / rotated_pole, irregular
        if self.format == "CF":
            if self.ds[self.lat].ndim == 1 and self.ds[self.lon].ndim == 1:
                lat_1D = self.ds[self.lat].dims[0]
                lon_1D = self.ds[self.lon].dims[0]
                # if lat_1D in ds[var].dims and lon_1D in ds[var].dims:
                if not self.lat_bnds or not self.lon_bnds:
                    if lat_1D == lon_1D:
                        return "irregular"
                    else:
                        return "regular_lat_lon"
                else:
                    if (
                        lat_1D == lon_1D
                        and all(
                            [
                                self.ds[bnds].ndim == 2
                                for bnds in [self.lon_bnds, self.lat_bnds]
                            ]
                        )
                        and all(
                            [
                                self.ds.dims[dim] > 2
                                for dim in [
                                    self.ds[self.lon_bnds].dims[-1],
                                    self.ds[self.lat_bnds].dims[-1],
                                ]
                            ]
                        )
                    ):
                        return "irregular"
                    elif all(
                        [
                            self.ds[bnds].ndim == 2
                            for bnds in [self.lon_bnds, self.lat_bnds]
                        ]
                    ) and all(
                        [
                            self.ds.dims[dim] == 2
                            for dim in [
                                self.ds[self.lon_bnds].dims[-1],
                                self.ds[self.lat_bnds].dims[-1],
                            ]
                        ]
                    ):
                        return "regular_lat_lon"
                    else:
                        raise Exception("The grid type is not supported.")
                # else:
                #    raise Exception("The grid type is not supported.")
            elif self.ds[self.lat].ndim == 2 and self.ds[self.lon].ndim == 2:
                # Test for curvilinear or restructure lat/lon coordinate variables
                # ToDo: Check if regular_lat_lon despite 2D
                #  - requires additional function checking
                #      lat[:,i]==lat[:,j] for all i,j
                #      lon[i,:]==lon[j,:] for all i,j
                #  - and if that is the case to extract lat/lon and *_bnds
                #      lat[:]=lat[:,j], lon[:]=lon[j,:]
                #      lat_bnds[:, 2]=[min(lat_bnds[:,j, :]), max(lat_bnds[:,j, :])]
                #      lon_bnds similar
                if not self.ds[self.lat].shape == self.ds[self.lon].shape:
                    raise Exception("The grid type is not supported.")
                else:
                    if not self.lat_bnds or not self.lon_bnds:
                        return "curvilinear"
                    else:
                        # Shape of curvilinear bounds either [nlat, nlon, 4] or [nlat+1, nlon+1]
                        if list(self.ds[self.lat].shape) + [4] == list(
                            self.ds[self.lat_bnds].shape
                        ) and list(self.ds[self.lon].shape) + [4] == list(
                            self.ds[self.lon_bnds].shape
                        ):
                            return "curvilinear"
                        elif [si + 1 for si in self.ds[self.lat].shape] == list(
                            self.ds[self.lat_bnds].shape
                        ) and [si + 1 for si in self.ds[self.lon].shape] == list(
                            self.ds[self.lon_bnds].shape
                        ):
                            return "curvilinear"
                        else:
                            raise Exception("The grid type is not supported.")
            else:
                raise Exception("The grid type is not supported.")
        else:
            raise Exception(
                "Grid type can only be determined for datasets following the CF conventions."
            )

    def detect_extent(self):
        "Determine if grid is global in terms of its latitudinal/east-west extent."
        # TODO
        # Plan:
        # Check lat/lon_bnds or lat/lon if not available
        # Consider different longitude ranges like 0,360 -180,180
        # -> see subset roll functionality (and issue related to it about the gridspacing)
        # Check approx resolution in x-direction (abs(lon1-lon0))
        # Check eastmost/westmost (np.amax/np.amin)
        # Create histogram to see if the grid has global extent in x-direction
        #
        # Support Units "rad" rather than "degree ..."
        #
        # Additionally check that leftmost and rightmost lon_bnds touch for each row?
        #
        # Decide on the supported longitude range: elif lon_min<-720. or lon_max>720.:
        #
        # Perform a roll if necessary in case the longitude values are not in the range (0,360)
        # - Grids that range for example from (-1. , 359.)
        # - Grids that are totally out of range, like GFDL (-300, 60)
        # ds=dataset_utils.check_lon_alignment(ds, (0,360)) # does not work yet for this purpose

        # Approximate the resolution in x direction
        if self.ds[self.lon].ndim == 2:
            approx_xres = np.amax(
                [
                    np.average(
                        np.absolute(
                            self.ds[self.lon].values[:, 1:]
                            - self.ds[self.lon].values[:, :-1]
                        )
                    ),
                    np.average(
                        np.absolute(
                            self.ds[self.lon].values[1:, :]
                            - self.ds[self.lon].values[:-1, :]
                        )
                    ),
                ]
            )
        elif self.ds[self.lon].ndim == 1:
            approx_xres = np.average(
                np.absolute(
                    self.ds[self.lon].values[1:] - self.ds[self.lon].values[:-1]
                )
            )
        else:
            raise Exception("Only 1D and 2D longitude coordinate variables supported.")

        # Generate a histogram with bins for zonal sections,
        #  width of the bins/sections dependent on the resolution in x-direction
        atol = 2.0 * approx_xres
        # Check the range of the lon values
        lon_max = np.amax(self.ds[self.lon].values)
        lon_min = np.amin(self.ds[self.lon].values)
        if lon_min < -atol and lon_min > -180.0 - atol and lon_max < 180.0 + atol:
            min_range, max_range = (-180.0, 180.0)
        elif lon_min > -atol and lon_max < 360.0 + atol:
            min_range, max_range = (0.0, 360.0)
        elif lon_min < -720.0 or lon_max > 720.0:
            raise Exception(
                "The longitude values have to be within the range (-180, 360)!"
            )
        elif lon_max - lon_min > 360.0 - atol and lon_max - lon_min < 360.0 + atol:
            min_range, max_range = (
                lon_min - approx_xres / 2.0,
                lon_max + approx_xres / 2.0,
            )
        else:
            raise Exception(
                "The longitude values have to be within the range (-180, 360)!"
            )
        # Execute numpy.histogram
        extent_hist = np.histogram(
            self.ds[self.lon],
            bins=np.arange(min_range - approx_xres, max_range + approx_xres, atol),
        )

        # If the counts for all bins are greater than zero, the grid is considered global in x-direction
        # Yet, this information is only needed for xesmf.Regridder, as "periodic in longitude"
        # and hence, the extent in y-direction does not matter.
        # If at some point the qualitative extent in y-direction has to be checked, one needs to
        # take into account that global ocean grids often tend to end at the antarctic coast and do not
        # reach up to -90°S.
        if np.all(extent_hist[0]):
            return "global"
        else:
            return "regional"

    def detect_mask(self):
        "Yet to be implemented, if at all necessary (eg. for reformating to SCRIP etc.)."
        # TODO
        # Plan:
        # Depending on the format, the mask is stored as extra variable.
        # If self.format=="CF": An extra variable mask could be generated from missing values?
        # This could be an extra function of the reformatter with target format xESMF/SCRIP/...
        # For CF as target format, this mask could be applied to mask the data for all variables that
        # are not coordinate or auxilliary variables (infer from attributes if possible).
        # If a vertical dimension is present, this should not be done.
        # In general one might be better off with the adaptive masking and this would be
        # just a nice to have thing in case of reformatting and storing the grid on disk.

        # ds_in_LR_mask["mask"]=xr.where(~np.isnan(ds_LR['tos'].isel(time=0)), 1, 0).astype(int)
        return

    def detect_shape(self):
        if self.ds[self.lon].ndim != self.ds[self.lon].ndim:
            raise Exception(
                "The coordinate variables %s and %s have not the same number of dimensions!"
                % (self.lat, self.lon)
            )
        elif self.ds[self.lat].ndim == 2:
            nlat = self.ds[self.lat].shape[0]
            nlon = self.ds[self.lon].shape[1]
            ncells = nlat * nlon
        elif self.ds[self.lat].ndim == 1:
            if (
                self.ds[self.lat].shape == self.ds[self.lon].shape
                and self.type == "irregular"
            ):
                nlat = self.ds[self.lat].shape[0]
                nlon = nlat
                ncells = nlat
            else:
                nlat = self.ds[self.lat].shape[0]
                nlon = self.ds[self.lon].shape[0]
                ncells = nlat * nlon
        else:
            raise Exception(
                "The coordinate variables %s and %s are not 1- or 2-dimensional!"
                % (self.lat, self.lon)
            )
        return (nlat, nlon, ncells)

    def detect_coordinate(self, coordinate):
        """
        Using cf_xarray function. Might as well use a roocs_utils function, like:
        roocs_utils.xarray_utils.get_coord_by_attr(ds, attr, value)
        roocs_utils.xarray_utils.get_coord_type(coord)
        roocs_utils.xarray_utils.xarray_utils.get_coord_by_type(ds, coord_type, ignore_aux_coords=True)
        """
        # coordinates = self.ds.cf[coordinate].name
        coordinates = get_coord_by_attr(self.ds, "standard_name", coordinate).name
        return coordinates
        """
        coordinates = cfxr.accessor._get_with_standard_name(self.ds, coordinate)

        if coordinates == []:
            raise Exception(
                "A %s coordinate cannot be identified in the dataset!" % coordinate
            )
        elif len(coordinates) > 1:
            raise Exception(
                "More than one %s coordinate has been identified in the dataset!"
                % coordinate
            )
        else:
            return coordinates[0]
        """

    def detect_bounds(self, coordinate):
        "The coordinate variable must have a 'bounds' attribute."
        try:
            # return self.ds.cf.get_bounds(coordinate).name
            return self.ds[coordinate].attrs["bounds"]
        except KeyError:
            warnings.warn(
                "The coordinate variable '%s' does not have a 'bounds' attribute."
                % coordinate
            )
            return

    def compute_bounds(self):
        # TODO
        # Plan:
        # + xESMF / cf_xarray functions:
        #   - ds.cf.add_bounds([lon_name, lat_name]))
        #   - functions in ESMPy?
        # + 34d function
        #   https://github.com/SantanderMetGroup/ATLAS/blob/mai-devel/scripts/ATLAS-data/bash-interpolation-scripts/AtlasCDOremappeR_CORDEX/grid_bounds_calc.py
        #
        # Computation may fail, in this case, raise Warning
        # Without bounds, regrid method 'conservative' cannot be used
        #
        if self.format == "CF":
            if self.type == "regular_lat_lon":
                if (
                    np.amin(self.ds[self.lat].values) < -90.0
                    or np.amax(self.ds[self.lat].values) > 90.0
                ):
                    warnings.warn("At least one latitude value exceeds [-90,90].")
                    return
                if self.nlat < 3 or self.nlon < 3:
                    warnings.warn(
                        "The latitude and longitude axes need at least 3 entries"
                        " to be able to calculate the bounds."
                    )
                    return
                # Assuming lat / lon values are strong monotonically decreasing/increasing
                # Latitude / Longitude bounds shaped (nlat, 2) / (nlon, 2)
                lat_bnds = np.zeros((self.ds[self.lat].shape[0], 2), dtype="double")
                lon_bnds = np.zeros((self.ds[self.lon].shape[0], 2), dtype="double")
                # lat_bnds
                lat_bnds[1:, 0] = (
                    self.ds[self.lat].values[:-1] + self.ds[self.lat].values[1:]
                ) / 2.0
                lat_bnds[:-1, 1] = lat_bnds[1:, 0]
                lat_bnds[0, 0] = self.ds[self.lat].values[0] - lat_bnds[1, 0]
                lat_bnds[-1, 1] = (
                    self.ds[self.lat].values[-1]
                    - lat_bnds[-1, 0]
                    + self.ds[self.lat].values[-1]
                )
                lat_bnds = np.where(lat_bnds < -90.0, -90.0, lat_bnds)
                lat_bnds = np.where(lat_bnds > 90.0, 90.0, lat_bnds)
                # lon_bnds
                lon_bnds[1:, 0] = (
                    self.ds[self.lon].values[:-1] + self.ds[self.lon].values[1:]
                ) / 2.0
                lon_bnds[:-1, 1] = lon_bnds[1:, 0]
                lon_bnds[0, 0] = self.ds[self.lon].values[0] - lon_bnds[1, 0]
                lon_bnds[-1, 1] = (
                    self.ds[self.lon].values[-1]
                    - lon_bnds[-1, 0]
                    + self.ds[self.lon].values[-1]
                )
                # Add to the dataset as coordinates and attach variable attributes
                self.ds["lat_bnds"] = ((self.ds[self.lat].dims[0], "bnds"), lat_bnds)
                self.ds["lon_bnds"] = ((self.ds[self.lon].dims[0], "bnds"), lon_bnds)
                self.ds = self.ds.set_coords(["lat_bnds", "lon_bnds"])
                self.ds[self.lat].attrs["bounds"] = "lat_bnds"
                self.ds[self.lon].attrs["bounds"] = "lon_bnds"
                self.ds["lat_bnds"].attrs = {
                    "long_name": "latitude_bounds",
                    "units": "degrees_north",
                }
                self.ds["lon_bnds"].attrs = {
                    "long_name": "longitude_bounds",
                    "units": "degrees_east",
                }
                # Set the Class attributes
                self.lat_bnds = "lat_bnds"
                self.lon_bnds = "lon_bnds"
                # Issue warning
                warnings.warn(
                    "Successfully calculated a set of latitude and longitude bounds."
                    " They might, however, differ from the actual bounds"
                    " of the model grid!"
                )
            else:
                warnings.warn(
                    "The bounds can not be calculated for grid_type '%s' and format '%s'."
                    % (self.type, self.format)
                )
        else:
            warnings.warn(
                "The bounds can not be calculated for grid_type '%s' and format '%s'."
                % (self.type, self.format)
            )


"""
#Functions and code from the regrid-prototype notebooks that might
#be useful at some point in setting this up.


def _reravel(vertex_bounds, bounds, M, N):

    Helper function to go from the M+1, N+1 style to
    the vertex style M, N, 4 of lat/lon bounds.

    Basically inverted _unravel as found on
    https://nbviewer.jupyter.org/gist/bradyrx/421627385666eefdb0a20567c2da9976
    Using cf_xarray.vertices_to_bounds instead,
    the following solution yet leaves out gridpoints

    vertex_bounds[:, :, 0] = bounds[0:N, 0:M]

    # fill in missing row
    vertex_bounds[N - 1, :, 1] = bounds[N, 0:M]
    # fill in missing column
    vertex_bounds[:, M - 1, 2] = bounds[0:N, M]
    # fill in remaining element
    vertex_bounds[N - 1, M - 1, 3] = bounds[N, M]
    return vertex_bounds







# Calculate the bounds of the target grid
# The bnds cannot be in CF format, as xESMF conservative regridding requires
#    certain format of the bnds. See eg.:
#    https://github.com/JiaweiZhuang/xESMF/issues/5
#    https://github.com/JiaweiZhuang/xESMF/issues/74
#    https://github.com/JiaweiZhuang/xESMF/issues/14#issuecomment-369686779
#
# lat_bnds with shape (nlat+1)
lat_bnds=np.zeros(ds_out.lat.shape[0]+1, dtype="double")
lat_bnds[0]=-90.
lat_bnds[-1]=90.
lat_bnds[1:-1]=(ds_out.lat.values[:-1]+ds_out.lat.values[1:])/2.

# lon_bnds with shape (nlon+1)
lon_bnds=np.zeros(ds_out.lon.shape[0]+1, dtype="double")
lon_bnds[0]=-180.
lon_bnds[-1]=180.
lon_bnds[1:-1]=(ds_out.lon.values[:-1]+ds_out.lon.values[1:])/2.

# Create dataset with mask
ds_out_mask=xr.Dataset(data_vars={"mask":(["lat", "lon"], xr.where(ds_out['sftlf']==0, 1, 0)),
                                  "lat_b":(["lat1"], lat_bnds),
                                  "lon_b":(["lon1"], lon_bnds)},
                       coords={"lat":(["lat"], ds_out.lat),
                               "lon":(["lon"], ds_out.lon)})

# Create output dataset unmasked
ds_out=xr.Dataset(data_vars={"lat_b":(["lat1"], lat_bnds),
                             "lon_b":(["lon1"], lon_bnds)},
                  coords={"lat":(["lat"], ds_out.lat),
                          "lon":(["lon"], ds_out.lon)})

# Variable attributes
lat_attrs={"bounds":"lat_b",
           "units":"degrees_north",
           "long_name":"latitude",
           "standard_name":"latitude"}
lon_attrs={"bounds":"lon_b",
           "units":"degrees_east",
           "long_name":"longitude",
           "standard_name":"longitude"}

ds_out["lat"].attrs=lat_attrs
ds_out["lon"].attrs=lon_attrs




















def SCRIP_to_xESMF_lat_lon(ds):

    Return xarray.Dataset containing coordinate variables interpretable by xESMF.

    Parameters
    ----------
    ds : xarray.Dataset
        Regular horizontal lat-lon grid in SCRIP format (grid_center_lat/lon
        of shape (nat, nlon), grid_corner_lat/lon of shape (nlat, nlon, 4)).

    Returns
    -------
    xarray.Dataset
        Regular lat-lon grid that can be interpreted by xESMF:
            lat - 1D latitude array of length nlat
            lon - 1D longitude array of length nlon
            lat_b - 1D latitude bounds for lat, array of length nlat+1
            lon_b - 1D longitude bounds for lon, array of length nlon+1

    # SCRIP format seems not to be supported by xESMF (though it is by ESMF)
    # -> converting manually to (almost) CF format for a rectilinear grid following
    #    https://github.com/JiaweiZhuang/xESMF/issues/5
    #    https://github.com/JiaweiZhuang/xESMF/issues/74
    #    https://github.com/JiaweiZhuang/xESMF/issues/14#issuecomment-369686779
    # The bnds cannot be in CF format, as xESMF conservative regridding requires
    #    certain format of the bnds (see links above)
    #
    #  [:,3]     [:,2]
    #
    #    x---------x
    #    |         |
    #    |    o    |
    #    |         |
    #    x---------x
    #
    #  [:,0]     [:,1]
    #
    # x - grid cell corners
    # o - grid cell center
    #
    # lat/lon
    lat=ds["grid_center_lat"].values.reshape((180,360))[:, 0]
    lon=ds["grid_center_lon"].values.reshape((180,360))[0, :]

    # lower and upper bounds
    latb_l=ds["grid_corner_lat"].values[:, 0].reshape((180,360))[:, 0]
    latb_u=ds["grid_corner_lat"].values[:, 3].reshape((180,360))[:, 0]
    lonb_l=ds["grid_corner_lon"].values[:, 0].reshape((180,360))[0, :]
    lonb_u=ds["grid_corner_lon"].values[:, 1].reshape((180,360))[0, :]

    # reshape from (nlat,2) to (nlat+1)
    lat_bnds=np.zeros(lat.shape[0]+1, dtype="double")
    lat_bnds[:-1]=latb_l[:]
    lat_bnds[-1]=latb_u[-1]

    # reshape from (nlon,2) to (nlon+1)
    lon_bnds=np.zeros(lon.shape[0]+1, dtype="double")
    lon_bnds[:-1]=lonb_l[:]
    lon_bnds[-1]=lonb_u[-1]

    # Create dataset
    ds_out=xr.Dataset(data_vars={"lat_b":(["lat1"], lat_bnds),
                                 "lon_b":(["lon1"], lon_bnds)},
                      coords={"lat":(["lat"], lat),
                              "lon":(["lon"], lon)})
    ds_out["lat"].attrs={"bounds":"lat_b",
                         "units":"degrees_north",
                         "long_name":"latitude",
                         "standard_name":"latitude",
                         "axis":"Y"}
    ds_out["lon"].attrs={"bounds":"lon_b",
                         "units":"degrees_east",
                         "long_name":"longitude",
                         "standard_name":"longitude",
                         "axis":"X"}
    ds_out["lat_b"].attrs={"long_name":"latitude_bounds",
                           "units":"degrees_north"}
    ds_out["lon_b"].attrs={"long_name":"longitude_bounds",
                           "units":"degrees_east"}

    return ds_out





















def translate_cf_reglatlon_for_xESMF(ds,
                                     lat_name="lat",
                                     lon_name="lon",
                                     lat_vert_name="lat_bnds",
                                     lon_vert_name="lon_bnds"):

    Return bounds in xESMF interpretable format (bounds with shape (nlat+1) instead of (nlat,2).

    Parameters
    ----------
    ds : xarray.Dataset or xarray.DataArray
        Dataset with CF conformal regular lat/lon Grid incl. bounds.
    lat_name : string, optional
        Name of the latitude coordinate array. The default is "lat".
    lon_name : string, optional
        Name of the longitude coordinate array. The default is "lon".
    lat_vert_name : string, optional
        Name of the latitude bounds coordinate array. The default is "lat_bnds".
    lon_vert_name : string, optional
        Name of the longitude bounds coordinate array. The default is "lon_bnds".

    Returns
    -------
    xarray.Dataset
        containing the coordinate variables lat, lon, lat_bnds, lon_bnds.

    # Specify lat_b(nlat+1) and lon_b(nlat+1) from lat_bnds(nlat,2)
    # and lon_bnds(nlon+2) required by ESMF for conservative regridding.
    # Following:
    # https://github.com/JiaweiZhuang/xESMF/issues/74
    # https://github.com/JiaweiZhuang/xESMF/issues/14#issuecomment-369686779
    # Renaming alone is not sufficient
    #rename_dict={"lat_bnds": "lat_b", "lon_bnds": "lon_b"}
    #ds=ds.rename(rename_dict)

    # Reshape vertices from (n,2) to (n+1) for lat and lon axis
    lat_b=np.zeros(ds[lat_vert_name].shape[0]+1, dtype="double")
    lat_b[:-1]=ds[lat_vert_name][:,0].values
    lat_b[-1]=ds[lat_vert_name][-1,1].values
    lon_b=np.zeros(ds[lon_vert_name].shape[0]+1, dtype="double")
    lon_b[:-1]=ds[lon_vert_name][:,0].values
    lon_b[-1]=ds[lon_vert_name][-1,1].values

    ds_xesmf=xr.Dataset(data_vars={"lat_b":(["y1","x1"], lat_b),
                                   "lon_b":(["y1","x1"], lon_b)},
                        coords={"lat":(["y","x"], ds[lat_name].values),
                                "lon":(["y","x"], ds[lon_name].values)})
    ds_xesmf["lat"].attrs={"bounds":"lat_b",
                           "units":"degrees_north",
                           "long_name":"latitude",
                           "standard_name":"latitude",
                           "axis":"Y"}
    ds_xesmf["lon"].attrs={"bounds":"lon_b",
                           "units":"degrees_east",
                           "long_name":"longitude",
                           "standard_name":"longitude",
                           "axis":"X"}
    ds_xesmf["lat_b"].attrs={"long_name":"latitude_bounds",
                             "units":"degrees_north"}
    ds_xesmf["lon_b"].attrs={"long_name":"longitude_bounds",
                             "units":"degrees_east"}
    return ds_xesmf


















# 1st option
def translate_cf_curvilinear_for_xESMF(ds,
                                       lat_name="latitude",
                                       lon_name="longitude",
                                       lat_vert_name="vertices_latitude",
                                       lon_vert_name="vertices_longitude"):

    Reshapes vertices from (nlat,nlon,4) to (nlat+1,nlon+1).
    Returns xarray.dataset.

    # Calculate bounds for input grid (assumes variables vertices_latitude, vertices_longitude)
    # reshape from (nlat,nlon,4) to (nlat+1,nlon+1)
    lat_bnds=np.zeros(tuple([el+1 for el in list(ds[lat_name].shape)]), dtype="double")
    lat_bnds[:-1, :-1]=ds[lat_vert_name][:,:,3]
    lat_bnds[-1, :-1]=ds[lat_vert_name][-1,:,2]
    lat_bnds[:-1, -1]=ds[lat_vert_name][:,-1,1]
    lat_bnds[-1, -1]=ds[lat_vert_name][-1,-1,0]

    lon_bnds=np.zeros(tuple([el+1 for el in list(ds[lon_name].shape)]), dtype="double")
    lon_bnds[:-1, :-1]=ds[lon_vert_name][:,:,3]
    lon_bnds[-1, :-1]=ds[lon_vert_name][-1,:,2]
    lon_bnds[:-1, -1]=ds[lon_vert_name][:,-1,1]
    lon_bnds[-1, -1]=ds[lon_vert_name][-1,-1,0]

    ds_xesmf=xr.Dataset(data_vars={"lat_b":(["y1","x1"], lat_bnds),
                                   "lon_b":(["y1","x1"], lon_bnds)},
                        coords={"lat":(["y","x"], ds[lat_name].values),
                                "lon":(["y","x"], ds[lon_name].values)})
    return ds_xesmf



# 2nd option
def compress_vertices(ds,
                      lat_name="latitude",
                      lon_name="longitude",
                      lat_bnds_name='vertices_latitude',
                      lon_bnds_name='vertices_longitude'):

    Converts (M, N, 4) (lat/lon/vertex) bounds to
    (M+1, N+1) bounds for xESMF.

    # Calculate corners
    # reshape from (nlat,nlon,4) to (nlat+1,nlon+1)
    #
    # Altered from
    # https://nbviewer.jupyter.org/gist/bradyrx/421627385666eefdb0a20567c2da9976
    #
    M = ds[lat_name].shape[1] # i - x - 1st dimension size
    N = ds[lat_name].shape[0] # j - y - 2nd dimension size

    # create arrays for 2D bounds info
    lat_b = np.zeros((N+1, M+1))
    lon_b = np.zeros((N+1, M+1))

    # unravel nvertices to 2D style
    lat_b = _unravel(lat_b, ds[lat_bnds_name], M, N)
    lon_b = _unravel(lon_b, ds[lon_bnds_name], M, N)

    # get rid of old coordinates
    del ds[lat_bnds_name], ds[lon_bnds_name]
    ds=ds.rename({lat_name:"lat", lon_name:"lon"})
    ds["lat"].attrs["bounds"]=lat_bnds_name
    ds["lon"].attrs["bounds"]=lon_bnds_name
    ds = ds.squeeze()

    # assign new coordinates
    ds.coords['lat_b'] = (('y_b', 'x_b'), lat_b)
    ds.coords['lon_b'] = (('y_b', 'x_b'), lon_b)
    return ds
def _unravel(new_bounds, vertex_bounds, M, N):

    Helper function to go from the vertex style to
    the M+1, N+1 style of lat/lon bounds.

    new_bounds[0:N, 0:M] = vertex_bounds[:, :, 0]

    # fill in missing row
    new_bounds[N, 0:M] = vertex_bounds[N-1, :, 1]
    # fill in missing column
    new_bounds[0:N, M] = vertex_bounds[:, M-1, 2]
    # fill in remaining element
    new_bounds[N, M] = vertex_bounds[N-1, M-1, 3]
    return new_bounds

# In case of problems, activate ESMF verbose mode
import ESMF
ESMF.Manager(debug=True)

def add_matrix_NaNs(regridder):
    Add Nans to matrices, which makes any output cell with a weight from a NaN input cell = NaN
    X = regridder.weights
    M = scipy.sparse.csr_matrix(X)
    # indptr: https://stackoverflow.com/questions/52299420/scipy-csr-matrix-understand-indptr
    # Creates array with length nrows+1 with information about non-zero values,
    #  with np.diff calculating how many non-zero elements there are in each row
    num_nonzeros = np.diff(M.indptr)
    # Setting rows with only zeros to NaN
    M[num_nonzeros == 0, 0] = np.NaN
    regridder.weights = scipy.sparse.coo_matrix(M)
    return regridder

def adaptive_masking(ds_in, regridder, min_norm_contribution=1):
    Performs regridding incl. renormalization for conservative weights
    validi = ds_in.notnull().astype('d')
    valido = regridder(validi)
    tempi0 = ds_in.fillna(0)
    tempo0 = regridder(tempi0)
    # min_norm_contribution factor could prevent values for cells that should be masked.
    # It prevents the renormalization for cells that get less than min_norm_contribution
    #  from source cells. If the factor==0.66 it means that at most one third of the source cells' area
    #  contributing to the target cell is masked. This factor has however to be tweaked manually for each
    #  pair of source and destination grid.
    if min_norm_contribution<1:
        valido = xr.where(valido < min_norm_contribution, np.nan, valido)
    ds_out = xr.where(valido != 0, tempo0 / valido, np.nan)
    return ds_out



# Function to generate the weights
#   If grids have problems of degenerated cells near the poles there is the ignore_degenerate option
def regrid(ds_in, ds_out, method, periodic, ignore_degenerate=None):
    Convenience function for calculating regridding weights
    return xe.Regridder(ds_in, ds_out, method, periodic=periodic, ignore_degenerate=ignore_degenerate)

"""<|MERGE_RESOLUTION|>--- conflicted
+++ resolved
@@ -23,15 +23,9 @@
     #                 adaptive_masking_threshold=adaptive_masking_threshold,
     #                 keep_attrs=True)
 
-<<<<<<< HEAD
-    # adaptive-masking will be supported in xesmf from version 0.6+ and make this lines
-    #   obsolete
-    # import pdb;pdb.set_trace()
-=======
     # adaptive-masking will be supported in xesmf from version 0.6+
     # I think it does not make sense to implement it here, as one would have to implement it
     #  supporting an entire xarray.Dataset as input
->>>>>>> 5e944fb4
     if (
         Regridder.method in ["conservative", "conservative_normed", "patch"]
         and adaptive_masking_threshold >= 0.0
