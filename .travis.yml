language: python

os: linux

dist: xenial

branches:
  only:
    - master
#     - ^v[0-9]+\.[0-9]+[\.]?[a-c-]?[0-9]?[\w-]+\b

jobs:
  fast_finish: true
  include:
#    - env:
#        - TOXENV=docs
#        - READTHEDOCS=true
#      name: "Documentation"
#      python: 3.6
#      addons:
#        apt:
#          packages:
#            - pandoc
    - env: TOXENV=black
      name: "Black and flake8 compliance"
      python: 3.6
    - env: TOXENV=py38
      name: "Python3.8 (Linux)"
      python: 3.8
<<<<<<< HEAD
      addons:
        apt:
          packages:
            - libspatialindex-dev
            - libnetcdf-dev
            - libhdf5-dev
            - libudunits2-dev
    - env:
        - TOXENV=py38-anaconda
        - ROOCS_UTILS_ENV="https://github.com/roocs/roocs-utils/raw/master/environment.yml"
=======
    - env: TOXENV=py38-anaconda
>>>>>>> 6fd2def7
      name: "Python3.8 (Linux + Anaconda)"
      python: 3.8
      before_install:
        - printenv
        - wget https://repo.continuum.io/miniconda/Miniconda3-latest-Linux-x86_64.sh -O miniconda.sh
        - bash miniconda.sh -b -p $HOME/miniconda
        - export PATH="$HOME/miniconda/bin:$PATH"
        - hash -r
        - conda config --set always_yes yes --set changeps1 no
        - conda install setuptools
        - conda update -q conda
        - conda create -n clisops -c conda-forge python=$TRAVIS_PYTHON_VERSION
        - source activate clisops
        # The following is a workaround until roocs-utils has a package on conda-forge
        - conda install -c conda-forge conda-merge
        - mv environment.yml clisops_environment.yml
        - bash -c "curl -L $ROOCS_UTILS_ENV -o roocs_utils_environment.yml"
        - conda-merge roocs_utils_environment.yml clisops_environment.yml > environment.yml
        # end of workaround
        - conda env update -f environment.yml
        - conda install pytest coveralls pytest-cov
      install:
        - conda install pip
        - pip install -e .
      script:
        - py.test --cov clisops
    - env:
        - TOXENV=py37-windows
        - DESIRED_PYTHON=3.7
        - MINICONDA_PATH=$(cygpath --windows /c/miniconda)
        - ROOCS_UTILS_ENV="https://github.com/roocs/roocs-utils/raw/master/environment.yml"
      name: "Python3.7 (Windows + Anaconda via Chocolatey)"
      os: windows
      language: shell
      before_install:
        - printenv
        - choco install miniconda3 --params="'/AddToPath:0 /D:$MINICONDA_PATH'"
        - source /c/miniconda/Scripts/activate
        - hash -r
        - conda config --set always_yes yes --set changeps1 no
        - conda install setuptools
        - conda update -q conda
        - conda create -n clisops -c conda-forge python=$DESIRED_PYTHON
        - source activate clisops
        # The following is a workaround until roocs-utils has a package on conda-forge
        - conda install -c conda-forge conda-merge
        - mv environment.yml clisops_environment.yml
        - bash -c "curl -L $ROOCS_UTILS_ENV -o roocs_utils_environment.yml"
        - conda-merge roocs_utils_environment.yml clisops_environment.yml > environment.yml
        # end of workaround
        - conda env update -f environment.yml
        - conda install pytest coveralls pytest-cov
      install:
        - conda install pip
        - pip install -e .
      script:
        - py.test --cov=xclim
    - if: type = push
      env: TOXENV=macOS
      name: "Python3.x (macOS + Homebrew)"
      os: osx
      language: shell
      addons:
        homebrew:
          update: true
          packages:
            - netcdf
            - python@3.x
      before_install:
        - printenv
      install:
          - /usr/local/opt/python@3.8/bin/pip3 install -U tox-travis
    - env: TOXENV=py37
      name: "Python3.7 (Linux)"
      python: 3.7
    - env: TOXENV=py36
      name: "Python3.6 (Linux)"
      python: 3.6
  allow_failures:
      - env:
        - TOXENV=py38-anaconda
        - ROOCS_UTILS_ENV="https://github.com/roocs/roocs-utils/raw/master/environment.yml"
      - env: TOXENV=py38-macOS

before_install:
    - printenv
    - pip install --upgrade pip

install:
    - pip install -U tox-travis

script: tox -e $TOXENV

# before_deploy:
#     - echo "$TRAVIS_TAG" "$TRAVIS_COMMIT"
#
# deploy:
#   skip_existing: true
#   provider: pypi
#   distributions: sdist bdist_wheel
#   username: <username>
#   password:
#     secure: <secret_password>
#   on:
#     tags: true
#     all_branches: true
#     condition: $TRAVIS_TAG =~ ^v[0-9]+\.[0-9]+[\.]?[a-c-]?[0-9]?[\w-]+\b
#     repo: Ouranosinc/clisops
#     python: 3.7<|MERGE_RESOLUTION|>--- conflicted
+++ resolved
@@ -27,20 +27,9 @@
     - env: TOXENV=py38
       name: "Python3.8 (Linux)"
       python: 3.8
-<<<<<<< HEAD
-      addons:
-        apt:
-          packages:
-            - libspatialindex-dev
-            - libnetcdf-dev
-            - libhdf5-dev
-            - libudunits2-dev
     - env:
         - TOXENV=py38-anaconda
-        - ROOCS_UTILS_ENV="https://github.com/roocs/roocs-utils/raw/master/environment.yml"
-=======
-    - env: TOXENV=py38-anaconda
->>>>>>> 6fd2def7
+        # - ROOCS_UTILS_ENV="https://github.com/roocs/roocs-utils/raw/master/environment.yml"
       name: "Python3.8 (Linux + Anaconda)"
       python: 3.8
       before_install:
@@ -55,10 +44,10 @@
         - conda create -n clisops -c conda-forge python=$TRAVIS_PYTHON_VERSION
         - source activate clisops
         # The following is a workaround until roocs-utils has a package on conda-forge
-        - conda install -c conda-forge conda-merge
-        - mv environment.yml clisops_environment.yml
-        - bash -c "curl -L $ROOCS_UTILS_ENV -o roocs_utils_environment.yml"
-        - conda-merge roocs_utils_environment.yml clisops_environment.yml > environment.yml
+        # - conda install -c conda-forge conda-merge
+        # - mv environment.yml clisops_environment.yml
+        # - bash -c "curl -L $ROOCS_UTILS_ENV -o roocs_utils_environment.yml"
+        # - conda-merge roocs_utils_environment.yml clisops_environment.yml > environment.yml
         # end of workaround
         - conda env update -f environment.yml
         - conda install pytest coveralls pytest-cov
@@ -71,7 +60,7 @@
         - TOXENV=py37-windows
         - DESIRED_PYTHON=3.7
         - MINICONDA_PATH=$(cygpath --windows /c/miniconda)
-        - ROOCS_UTILS_ENV="https://github.com/roocs/roocs-utils/raw/master/environment.yml"
+        # - ROOCS_UTILS_ENV="https://github.com/roocs/roocs-utils/raw/master/environment.yml"
       name: "Python3.7 (Windows + Anaconda via Chocolatey)"
       os: windows
       language: shell
@@ -86,10 +75,10 @@
         - conda create -n clisops -c conda-forge python=$DESIRED_PYTHON
         - source activate clisops
         # The following is a workaround until roocs-utils has a package on conda-forge
-        - conda install -c conda-forge conda-merge
-        - mv environment.yml clisops_environment.yml
-        - bash -c "curl -L $ROOCS_UTILS_ENV -o roocs_utils_environment.yml"
-        - conda-merge roocs_utils_environment.yml clisops_environment.yml > environment.yml
+        # - conda install -c conda-forge conda-merge
+        # - mv environment.yml clisops_environment.yml
+        # - bash -c "curl -L $ROOCS_UTILS_ENV -o roocs_utils_environment.yml"
+        # - conda-merge roocs_utils_environment.yml clisops_environment.yml > environment.yml
         # end of workaround
         - conda env update -f environment.yml
         - conda install pytest coveralls pytest-cov
