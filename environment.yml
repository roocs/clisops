--- conflicted
+++ resolved
@@ -5,7 +5,7 @@
 dependencies:
  - pip
  - bottleneck>=1.3.1,<1.4
- - cf_xarray>=0.5.1
+ - cf_xarray>=0.7.0
  - cftime>=1.4.1
  - dask>=2.6.0
  - geopandas>=0.7
@@ -19,15 +19,9 @@
  - pooch
  - requests>=2.0
  - roocs-utils>=0.5.0
-<<<<<<< HEAD
- - cf_xarray>=0.7.0
- - pygeos>=0.9
-#  - pip:
-=======
  - shapely>=1.6
  - xarray>=0.15
  - xesmf>=0.6.2
  - pip:
      - pytest-loguru
->>>>>>> 7078b392
 #     - roocs-utils @ git+https://github.com/roocs/roocs-utils.git@master#egg=roocs-utils