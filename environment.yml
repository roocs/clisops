--- conflicted
+++ resolved
@@ -3,11 +3,7 @@
  - conda-forge
  - defaults
 dependencies:
-<<<<<<< HEAD
- - python=3.8
-=======
  - python >=3.8
->>>>>>> eda66390
  - pip
  - bottleneck>=1.3.1,<1.4
  - cf_xarray>=0.7.0
