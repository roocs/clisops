--- conflicted
+++ resolved
@@ -3,39 +3,26 @@
  - conda-forge
  - defaults
 dependencies:
- - python >=3.8
+ - python>=3.8
  - pip
-<<<<<<< HEAD
- - numpy>=1.16
- - xarray>=0.15
- - pandas>=1.0.3,<1.4
-=======
+# - pip:
+#     - cf-xarray @ git+https://github.com/xarray-contrib/cf-xarray/@main#egg=cf-xarray
+#     - roocs-utils @ git+https://github.com/roocs/roocs-utils.git@master#egg=roocs-utils
  - bottleneck>=1.3.1,<1.4
  - cf_xarray>=0.7.0
->>>>>>> eda66390
  - cftime>=1.4.1
  - dask>=2.6.0
  - geopandas>=0.7
  - loguru>=0.5.3
  - netCDF4>=1.4
- - numpy>=1.16
+ - numpy>=1.16,<1.22
  - pandas>=1.0.3,<1.4
  - poppler>=0.67
  - pygeos>=0.9
  - pyproj>=2.5
  - pooch
  - requests>=2.0
-<<<<<<< HEAD
- - roocs-utils>=0.5.0
- - cf_xarray>=0.7.0
- - pygeos>=0.9
-# - numba==0.53.1 # xesmf will else fail tests
-# - pip:
-#     - cf-xarray @ git+https://github.com/xarray-contrib/cf-xarray/@main#egg=cf-xarray
-#     - roocs-utils @ git+https://github.com/roocs/roocs-utils.git@master#egg=roocs-utils
-=======
  - roocs-utils>=0.6.2,<0.7
  - shapely>=1.6
  - xarray>=0.15
- - xesmf>=0.6.2
->>>>>>> eda66390
+ - xesmf>=0.6.3