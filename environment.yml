name: clisops
channels:
 - conda-forge
 - defaults
dependencies:
 - pip
 - numpy>=1.16
 - xarray>=0.15
 - pandas>=1.0.3
 - cftime>=1.0.4
 - netCDF4>=1.4
 - poppler>=0.67
 - fiona>=1.8
 - geojson>=2.5.0
 - shapely>=1.6
 - geopandas>=0.7
 - rtree>=0.9
 - dask>=2.6.0
 - bottleneck>=1.3.1,<1.4
 - pyproj>=2.5
 - python-dateutil>=2.8.1
 - cfunits>=3.2.7
 - udunits2>=2.2
 - python-dateutil>=2.8.1
 - pip:
<<<<<<< HEAD
    - roocs_utils>=0.1.4
=======
    - roocs-utils>=0.1.4
>>>>>>> 63683f5a
<|MERGE_RESOLUTION|>--- conflicted
+++ resolved
@@ -18,13 +18,7 @@
  - dask>=2.6.0
  - bottleneck>=1.3.1,<1.4
  - pyproj>=2.5
- - python-dateutil>=2.8.1
- - cfunits>=3.2.7
  - udunits2>=2.2
  - python-dateutil>=2.8.1
  - pip:
-<<<<<<< HEAD
-    - roocs_utils>=0.1.4
-=======
-    - roocs-utils>=0.1.4
->>>>>>> 63683f5a
+    - roocs-utils>=0.1.4