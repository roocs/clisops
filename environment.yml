--- conflicted
+++ resolved
@@ -14,14 +14,11 @@
  - geopandas>=0.7
  - xesmf>=0.5.2
  - dask>=2.6.0
+ - bottleneck>=1.3.1,<1.4
  - pyproj>=2.5
  - requests>=2.0
  - roocs-utils>=0.3.0
  - cf_xarray>=0.5.1
-<<<<<<< HEAD
- - scipy>=1.6.1
-=======
  - pygeos>=0.8
->>>>>>> 1280f278
 #  - pip:
 #     - roocs-utils @ git+https://github.com/roocs/roocs-utils.git@master#egg=roocs-utils