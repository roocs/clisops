name: clisops
channels:
 - conda-forge
 - defaults
dependencies:
 - pip
 - numpy>=1.16
 - xarray>=0.15
 - pandas>=1.0.3
 - cftime>=1.4.1
 - netCDF4>=1.4
 - poppler>=0.67
 - shapely>=1.6
 - geopandas>=0.7
 - xesmf>=0.5.2
 - dask>=2.6.0
 - pyproj>=2.5
 - requests>=2.0
<<<<<<< HEAD
 - roocs-utils>=0.2.1
 - cf_xarray>=0.3.1
 - scipy>=1.6.1
# - pip:
=======
 - roocs-utils>=0.3.0
 - cf_xarray>=0.5.1
#  - pip:
>>>>>>> 0a9f036a
#     - roocs-utils @ git+https://github.com/roocs/roocs-utils.git@master#egg=roocs-utils<|MERGE_RESOLUTION|>--- conflicted
+++ resolved
@@ -16,14 +16,8 @@
  - dask>=2.6.0
  - pyproj>=2.5
  - requests>=2.0
-<<<<<<< HEAD
- - roocs-utils>=0.2.1
- - cf_xarray>=0.3.1
- - scipy>=1.6.1
-# - pip:
-=======
  - roocs-utils>=0.3.0
  - cf_xarray>=0.5.1
+ - scipy>=1.6.1
 #  - pip:
->>>>>>> 0a9f036a
 #     - roocs-utils @ git+https://github.com/roocs/roocs-utils.git@master#egg=roocs-utils