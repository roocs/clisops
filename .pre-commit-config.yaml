--- conflicted
+++ resolved
@@ -47,13 +47,8 @@
     hooks:
       - id: nbstripout
         files: ".ipynb"
-<<<<<<< HEAD
   - repo: https://github.com/pre-commit/pygrep-hooks
     rev: v1.10.0
-=======
-  - repo: https://github.com/keewis/blackdoc
-    rev: v0.4.1
->>>>>>> e2d78724
     hooks:
       - id: python-check-blanket-noqa
       - id: python-check-blanket-type-ignore
@@ -78,11 +73,7 @@
     hooks:
       - id: gitleaks
   - repo: https://github.com/python-jsonschema/check-jsonschema
-<<<<<<< HEAD
-    rev: 0.33.1
-=======
     rev: 0.33.2
->>>>>>> e2d78724
     hooks:
       - id: check-github-workflows
       - id: check-readthedocs
