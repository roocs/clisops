[tox]
min_version = 4.24.1
envlist =
    py{3.10,3.11,3.12,3.13}
    lint
    docs
requires =
    flit >=3.11.0,<4.0
    pip >=25.0
opts = -v

[gh]
python =
    3.10 = py3.10-coverage
    3.11 = py3.11-coverage
<<<<<<< HEAD
    3.12 = py3.12-coverage
=======
    3.12 = py3.12-netcdf4-coverage
>>>>>>> 5166c8b4
    3.13 = py3.13

[testenv:lint]
skip_install = True
basepython = python
deps =
    deptry >=0.23.0
    flake8 >=7.2.0
    flake8-rst-docstrings >=0.3.0
    ruff >=0.12.0
commands_pre =
    pip list
commands =
    make lint
allowlist_externals =
    make

[testenv:docs]
setenv =
    READTHEDOCS = 1
extras = docs
deps =
commands =
    make docs
allowlist_externals =
    make

[testenv]
setenv =
    PYTEST_ADDOPTS = -m "not slow" --numprocesses=logical --durations=10 --cov=clisops --cov-report=term-missing
    PYTHONPATH = {toxinidir}
passenv =
    CI
    COVERALLS_*
    GITHUB_*
    LD_LIBRARY_PATH
extras = dev
install_command = python -m pip install --no-user {opts} {packages}
download = True
deps =
    coverage: coveralls >=4.0.1
<<<<<<< HEAD
=======
    netcdf4: netcdf4 >=1.6.3
>>>>>>> 5166c8b4
    upstream: -r CI/requirements_upstream.txt
commands_pre =
    python -m pip list
    python -m pip check
commands =
    pytest {posargs}
commands_post:
    coverage: - coveralls<|MERGE_RESOLUTION|>--- conflicted
+++ resolved
@@ -13,11 +13,7 @@
 python =
     3.10 = py3.10-coverage
     3.11 = py3.11-coverage
-<<<<<<< HEAD
-    3.12 = py3.12-coverage
-=======
     3.12 = py3.12-netcdf4-coverage
->>>>>>> 5166c8b4
     3.13 = py3.13
 
 [testenv:lint]
@@ -59,10 +55,7 @@
 download = True
 deps =
     coverage: coveralls >=4.0.1
-<<<<<<< HEAD
-=======
     netcdf4: netcdf4 >=1.6.3
->>>>>>> 5166c8b4
     upstream: -r CI/requirements_upstream.txt
 commands_pre =
     python -m pip list
