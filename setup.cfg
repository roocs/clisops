--- conflicted
+++ resolved
@@ -41,11 +41,7 @@
 
 [tool:pytest]
 collect_ignore = ["setup.py"]
-<<<<<<< HEAD
-;addopts = --verbose tests/
-=======
 addopts = --verbose tests
->>>>>>> 99325ebe
 filterwarnings = 
 	ignore::UserWarning
 markers = 
