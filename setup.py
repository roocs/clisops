#!/usr/bin/env python
# -*- coding: utf-8 -*-
"""The setup script."""
import os

from setuptools import find_packages, setup

__copyright__ = "Copyright 2018 United Kingdom Research and Innovation"
__license__ = "BSD"

here = os.path.abspath(os.path.dirname(__file__))

_long_description = open(os.path.join(here, "README.rst")).read()

about = dict()
with open(os.path.join(here, "clisops", "__version__.py"), "r") as f:
    exec(f.read(), about)

requirements = [line.strip() for line in open("requirements.txt")]

dev_requirements = [line.strip() for line in open("requirements_dev.txt")]

setup_requirements = ["pytest-runner"]

test_requirements = ["pytest", "tox"]

docs_requirements = [
    "sphinx",
    "sphinx-rtd-theme",
    "nbsphinx",
    "pandoc",
    "ipython",
    "ipykernel",
    "jupyter_client",
    "matplotlib",
]

<<<<<<< HEAD
extra_requirements = ["xesmf>=0.6.0", "pygeos>=0.8"]
=======
extra_requirements = ["xesmf>=0.6.2", "pygeos>=0.9"]
>>>>>>> 9b5d4907

setup(
    version=about["__version__"],
    author=about["__author__"],
    author_email=about["__email__"],
    # See:
    # https://www.python.org/dev/peps/pep-0301/#distutils-trove-classification
    classifiers=[
        "Development Status :: 5 - Production/Stable",
        "Environment :: Console",
        "Environment :: Web Environment",
        "Intended Audience :: End Users/Desktop",
        "Intended Audience :: Developers",
        "Intended Audience :: System Administrators",
        "Intended Audience :: Science/Research",
        "License :: OSI Approved :: BSD License",
        "Natural Language :: English",
        "Operating System :: Microsoft :: Windows",
        "Operating System :: MacOS :: MacOS X",
        "Operating System :: POSIX :: Linux",
        "Programming Language :: Python",
        "Programming Language :: Python :: 3",
        "Programming Language :: Python :: 3.7",
        "Programming Language :: Python :: 3.8",
        "Programming Language :: Python :: 3.9",
        "Topic :: Security",
        "Topic :: Internet",
        "Topic :: Scientific/Engineering",
        "Topic :: System :: Distributed Computing",
        "Topic :: System :: Systems Administration :: Authentication/Directory",
        "Topic :: Software Development :: Libraries :: Python Modules",
    ],
    description="clisops - climate simulation operations.",
    license=__license__,
    python_requires=">=3.7.0",
    install_requires=requirements,
    long_description=_long_description,
    long_description_content_type="text/x-rst",
    include_package_data=True,
    keywords="clisops",
    name="clisops",
    packages=find_packages(),
    package_data={"clisops": ["etc/roocs.ini", "etc/logging.conf"]},
    setup_requires=setup_requirements,
    test_suite="tests",
    tests_require=test_requirements,
    extras_require=dict(
        docs=docs_requirements,
        dev=dev_requirements,
        extra=extra_requirements,
    ),
    url="https://github.com/roocs/clisops",
)<|MERGE_RESOLUTION|>--- conflicted
+++ resolved
@@ -35,11 +35,7 @@
     "matplotlib",
 ]
 
-<<<<<<< HEAD
-extra_requirements = ["xesmf>=0.6.0", "pygeos>=0.8"]
-=======
 extra_requirements = ["xesmf>=0.6.2", "pygeos>=0.9"]
->>>>>>> 9b5d4907
 
 setup(
     version=about["__version__"],
