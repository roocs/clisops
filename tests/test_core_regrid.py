import os
from glob import glob
from pathlib import Path

import cf_xarray  # noqa
import numpy as np
import pytest
import xarray as xr
from packaging.version import Version
from roocs_grids import get_grid_file

import clisops.utils.dataset_utils as clidu
<<<<<<< HEAD
from _common import (
    CMIP5_WRONG_CF_UNITS,
    CMIP6_ATM_VERT_ONE_TIMESTEP,
    CMIP6_ATM_VERT_ONE_TIMESTEP_ZONMEAN,
    CMIP6_EXTENT_UNMASKED,
    CMIP6_GFDL_EXTENT,
    CMIP6_IITM_EXTENT,
    CMIP6_OCE_HALO_CNRM,
    CMIP6_SIMASS_DEGEN,
    CMIP6_STAGGERED_UCOMP,
    CMIP6_TAS_ONE_TIME_STEP,
    CMIP6_TAS_PRECISION_A,
    CMIP6_TAS_PRECISION_B,
    CMIP6_TOS_LR_DEGEN,
    CMIP6_TOS_ONE_TIME_STEP,
    CMIP6_UNSTR_ICON_A,
    CMIP6_UNTAGGED_MISSVALS,
    CMIP6_WRONG_CF_ATTRS,
    CMIP6_WRONG_CF_UNITS,
    CMIP6_ZONMEAN_A,
    CMIP6_ZONMEAN_B,
    CORDEX_ERRONEOUS_BOUNDS,
    CORDEX_TAS_NO_BOUNDS,
    CORDEX_TAS_ONE_TIMESTEP,
    CORDEX_TAS_ONE_TIMESTEP_ANT,
)
=======
>>>>>>> 5834d0cb
from clisops import CONFIG
from clisops.core.regrid import (
    XESMF_MINIMUM_VERSION,
    Grid,
    Weights,
    regrid,
    weights_cache_flush,
    weights_cache_init,
)
from clisops.ops.subset import subset
from clisops.utils.output_utils import FileLock

try:
    import xesmf

    if Version(xesmf.__version__) < Version(XESMF_MINIMUM_VERSION):
        raise ImportError("xesmf version is too old")
except ImportError:
    xesmf = None


# test from grid_id --predetermined
# test different types of grid e.g. unstructured, not supported type
# test for errors e.g.
# no lat/lon in dataset
# more than one latitude/longitude
# grid instructor tuple not correct length


XESMF_IMPORT_MSG = (
    f"xesmf >= {XESMF_MINIMUM_VERSION} is needed for regridding functionalities"
)


def test_grid_init_ds_tas_regular(mini_esgf_data):
    ds = xr.open_dataset(mini_esgf_data["CMIP6_TAS_ONE_TIME_STEP"], use_cftime=True)
    grid = Grid(ds=ds)

    assert grid.format == "CF"
    assert grid.source == "Dataset"
    assert grid.lat == ds.lat.name
    assert grid.lon == ds.lon.name
    assert grid.type == "regular_lat_lon"
    assert grid.extent == "global"
    assert not grid.contains_collapsed_cells
    assert not grid.contains_duplicated_cells
    assert grid.lat_bnds == ds.lat_bnds.name
    assert grid.lon_bnds == ds.lon_bnds.name
    assert grid.nlat == 80
    assert grid.nlon == 180
    assert grid.ncells == 14400

    # not implemented yet
    # assert self.mask


<<<<<<< HEAD
def test_grid_init_ds_simass_degenerated_cells(load_esgf_test_data):
    ds = xr.open_dataset(CMIP6_SIMASS_DEGEN, use_cftime=True)
    grid = Grid(ds=ds)

    assert grid.format == "CF"
    assert grid.source == "Dataset"
    assert grid.lat == "latitude"
    assert grid.lon == "longitude"
    assert grid.type == "curvilinear"
    assert grid.extent == "global"
    assert grid.contains_collapsed_cells
    assert grid.contains_smashed_cells
    assert grid.contains_duplicated_cells is False
    assert grid.lat_bnds == "vertices_latitude"
    assert grid.lon_bnds == "vertices_longitude"
    assert grid.nlat == 384
    assert grid.nlon == 360
    assert grid.ncells == 138240

    # Degenerated cells / Collapsing cells
    # We expect the mask to be the inverted coll_mask
    assert np.array_equal(grid.ds["mask"].data, grid.degen_mask.data)


def test_grid_init_ds_tos_degenerated_cells(load_esgf_test_data):
    ds = xr.open_dataset(CMIP6_TOS_LR_DEGEN, use_cftime=True)
    grid = Grid(ds=ds)

    assert grid.format == "CF"
    assert grid.source == "Dataset"
    assert grid.lat == "latitude"
    assert grid.lon == "longitude"
    assert grid.type == "curvilinear"
    assert grid.extent == "global"
    assert grid.contains_collapsed_cells
    assert grid.contains_smashed_cells is False
    assert grid.contains_duplicated_cells
    assert grid.lat_bnds == "vertices_latitude"
    assert grid.lon_bnds == "vertices_longitude"
    assert grid.nlat == 220
    assert grid.nlon == 256
    assert grid.ncells == 56320

    # Degenerated cells / Collapsing cells
    assert np.array_equal(grid.ds["mask"].data, grid.degen_mask.data)
    assert np.array_equal(grid.ds["mask"].data, grid.coll_mask.data)

    # And to be equal
    assert list(np.where(grid.ds.mask.data.ravel() == 0)[0]) == [
        255,
        511,
        1279,
        2047,
        2303,
        3071,
        3327,
        3583,
        3839,
        4095,
        4863,
        5119,
        7679,
        9471,
        9727,
        9983,
        10751,
        12031,
        12287,
        37631,
        49407,
        53247,
        55039,
        55295,
        56063,
    ]


def test_grid_init_da_tas_regular(load_esgf_test_data):
    ds = xr.open_dataset(CMIP6_TAS_ONE_TIME_STEP, use_cftime=True)
=======
def test_grid_init_da_tas_regular(mini_esgf_data):
    ds = xr.open_dataset(mini_esgf_data["CMIP6_TAS_ONE_TIME_STEP"], use_cftime=True)
>>>>>>> 5834d0cb
    da = ds.tas
    grid = Grid(ds=da)

    assert grid.format == "CF"
    assert grid.source == "Dataset"
    assert grid.lat == da.lat.name
    assert grid.lon == da.lon.name
    assert grid.type == "regular_lat_lon"
    assert grid.extent == "global"
    assert grid.contains_collapsed_cells is None
    assert grid.contains_duplicated_cells is False
    assert grid.lat_bnds is None
    assert grid.lon_bnds is None
    assert grid.nlat == 80
    assert grid.nlon == 180
    assert grid.ncells == 14400


def test_grid_init_ds_tos_curvilinear(mini_esgf_data):
    ds = xr.open_dataset(mini_esgf_data["CMIP6_TOS_ONE_TIME_STEP"], use_cftime=True)
    grid = Grid(ds=ds)

    assert grid.format == "CF"
    assert grid.source == "Dataset"
    assert grid.lat == ds.latitude.name
    assert grid.lon == ds.longitude.name
    assert grid.type == "curvilinear"
    assert grid.extent == "global"
    assert grid.lat_bnds == "vertices_latitude"
    assert grid.lon_bnds == "vertices_longitude"
    assert grid.contains_collapsed_cells
    assert grid.contains_duplicated_cells
    assert grid.nlat == 404  # 402 w/o halo  # this is number of 'j's
    assert grid.nlon == 802  # 800 w/o halo  # this is the number of 'i's
    assert grid.ncells == 324008  # 321600 w/o halo

    # not implemented yet
    # assert self.mask


def test_grid_init_ds_tas_cordex(mini_esgf_data):
    ds = xr.open_dataset(mini_esgf_data["CORDEX_TAS_ONE_TIMESTEP"], use_cftime=True)
    grid = Grid(ds=ds)

    assert grid.format == "CF"
    assert grid.source == "Dataset"
    assert grid.lat == "lat"
    assert grid.lon == "lon"
    assert grid.type == "curvilinear"
    assert grid.extent == "regional"
    assert grid.lat_bnds == "lat_vertices"
    assert grid.lon_bnds == "lon_vertices"
    assert not grid.contains_collapsed_cells
    assert not grid.contains_duplicated_cells
    assert grid.nlat == 201
    assert grid.nlon == 225
    assert grid.ncells == 45225

    ds = ds.drop_vars(["lat", "lon", "lat_vertices", "lon_vertices"])
    with pytest.raises(
        Exception,
        match="The grid format is not supported.",
    ):
        Grid(ds=ds)


<<<<<<< HEAD
def test_grid_init_ds_cordex_erroneous_bounds(load_esgf_test_data):
    ds = xr.open_dataset(CORDEX_ERRONEOUS_BOUNDS)
    # Warnings will be raised due to erroneous bounds
    with pytest.warns(UserWarning) as issuedWarnings:
        grid = Grid(ds=ds)
        if not issuedWarnings:
            raise RuntimeError("Expected warnings.")

    issuedWarnings = [
        w
        for w in issuedWarnings
        if "Latitude and longitude bounds definition is invalid. The bounds will be dropped"
        in str(w.message)
    ]
    assert len(issuedWarnings) == 1

    assert grid.format == "CF"
    assert grid.source == "Dataset"
    assert grid.lat == "lat"
    assert grid.lon == "lon"
    assert grid.type == "curvilinear"
    assert grid.extent == "global"  # extent in lon only!
    assert grid.lat_bnds is None
    assert grid.lon_bnds is None
    assert not grid.contains_collapsed_cells
    assert not grid.contains_duplicated_cells
    assert grid.nlat == 133
    assert grid.nlon == 116
    assert grid.ncells == 15428


def test_grid_init_ds_tas_cordex_ant(load_esgf_test_data):
    ds = xr.open_dataset(CORDEX_TAS_ONE_TIMESTEP_ANT, use_cftime=True)
=======
def test_grid_init_ds_tas_cordex_ant(mini_esgf_data):
    ds = xr.open_dataset(mini_esgf_data["CORDEX_TAS_ONE_TIMESTEP_ANT"], use_cftime=True)
>>>>>>> 5834d0cb

    # assert shifted lon frame
    assert np.isclose(ds["lon"].min(), -165.7, atol=0.5)
    assert np.isclose(ds["lon"].max(), 193.1, atol=0.5)

    # Create Grid object
    grid = Grid(ds=ds)

    # assert fixed shifted lon frame and further attributes
    assert np.isclose(grid.ds["lon"].min(), -180, atol=0.5)
    assert np.isclose(grid.ds["lon"].max(), 180, atol=0.5)
    assert grid.format == "CF"
    assert grid.source == "Dataset"
    assert grid.lat == "lat"
    assert grid.lon == "lon"
    assert grid.type == "curvilinear"
    assert grid.extent == "global"  # only extent in longitude is checked
    assert grid.lat_bnds is None
    assert grid.lon_bnds is None
    assert not grid.contains_collapsed_cells
    assert not grid.contains_duplicated_cells
    assert grid.nlat == 97
    assert grid.nlon == 125
    assert grid.ncells == 12125


def test_grid_init_shifted_lon_frame_GFDL(mini_esgf_data):
    ds = xr.open_dataset(mini_esgf_data["CMIP6_GFDL_EXTENT"], use_cftime=True)

    # confirm shifted lon frame
    assert np.isclose(ds["lon"].min(), -300.0, atol=0.5)
    assert np.isclose(ds["lon"].max(), 60.0, atol=0.5)

    # Create Grid object
    grid = Grid(ds=ds)

    # assert fix of shifted lon frame
    assert np.isclose(grid.ds["lon"].min(), -180.0, atol=0.5)
    assert np.isclose(grid.ds["lon"].max(), 180.0, atol=0.5)
    assert np.isclose(grid.ds["lon_bnds"].min(), -180.0, atol=0.5)
    assert np.isclose(grid.ds["lon_bnds"].max(), 180.0, atol=0.5)

    assert grid.type == "curvilinear"
    assert grid.extent == "global"


def test_grid_init_shifted_lon_frame_IITM(mini_esgf_data):
    ds = xr.open_dataset(mini_esgf_data["CMIP6_IITM_EXTENT"], use_cftime=True)

    # confirm shifted lon frame
    assert np.isclose(ds["longitude"].min(), -280.0, atol=1.0)
    assert np.isclose(ds["longitude"].max(), 80.0, atol=1.0)

    # Create Grid object
    grid = Grid(ds=ds)

    # assert fix of shifted lon frame
    assert np.isclose(grid.ds["longitude"].min(), -180.0, atol=1.0)
    assert np.isclose(grid.ds["longitude"].max(), 180.0, atol=1.0)

    assert grid.type == "curvilinear"
    assert grid.extent == "global"


<<<<<<< HEAD
def test_grid_init_unmasked_missing_lon_lat(load_esgf_test_data):
    """
    Test that the grid is initialized correctly even if the dataset
    has unmasked missing lat/lon coordinates.
    """
    # Test case 1
    ds = xr.open_dataset(CMIP6_EXTENT_UNMASKED)
    g = Grid(ds=ds)
    x0, x1, y0, y1 = clidu.determine_lon_lat_range(
        g.ds, "lon", "lat", "lon_bnds", "lat_bnds", apply_fix=False
    )
    for i, j in [(x0, -180), (x1, 180), (y0, -77.9), (y1, 89.8)]:
        assert np.isclose(i, j, atol=0.1)

    # Test case 2
    ds = xr.open_dataset(CMIP6_UNTAGGED_MISSVALS)
    g = Grid(ds=ds)
    x0, x1, y0, y1 = clidu.determine_lon_lat_range(
        g.ds, "lon", "lat", "lon_bnds", "lat_bnds", apply_fix=False
    )
    for i, j in [(x0, 0), (x1, 360), (y0, -79.2), (y1, 89.8)]:
        assert np.isclose(i, j, atol=0.1)


def test_grid_init_ds_tas_unstructured(load_esgf_test_data):
    ds = xr.open_dataset(CMIP6_UNSTR_ICON_A, use_cftime=True)
=======
def test_grid_init_ds_tas_unstructured(mini_esgf_data):
    ds = xr.open_dataset(mini_esgf_data["CMIP6_UNSTR_ICON_A"], use_cftime=True)
>>>>>>> 5834d0cb
    grid = Grid(ds=ds)

    assert grid.format == "CF"
    assert grid.source == "Dataset"
    assert grid.lat == ds.latitude.name
    assert grid.lon == ds.longitude.name
    assert grid.type == "unstructured"
    assert grid.extent == "global"
    assert not grid.contains_collapsed_cells
    assert not grid.contains_duplicated_cells
    assert grid.lat_bnds == "latitude_bnds"
    assert grid.lon_bnds == "longitude_bnds"
    assert grid.ncells == 20480
    assert grid.mask is False


<<<<<<< HEAD
def test_grid_init_ds_zonmean(load_esgf_test_data):
    dsA = xr.open_dataset(CMIP6_ZONMEAN_A, use_cftime=True)
    dsB = xr.open_dataset(CMIP6_ZONMEAN_B, use_cftime=True)
    dsC = xr.open_dataset(CMIP6_ATM_VERT_ONE_TIMESTEP_ZONMEAN, use_cftime=True)
=======
def test_grid_init_ds_zonmean(mini_esgf_data):
    dsA = xr.open_dataset(mini_esgf_data["CMIP6_ZONMEAN_A"], use_cftime=True)
    dsB = xr.open_dataset(
        mini_esgf_data["CMIP6_ATM_VERT_ONE_TIMESTEP_ZONMEAN"], use_cftime=True
    )
>>>>>>> 5834d0cb

    # Zonal mean dataset without "lon" dimension
    with pytest.raises(
        Exception,
        match="The grid format is not supported.",
    ):
        Grid(ds=dsA)
    with pytest.raises(
        Exception,
        match="The grid format is not supported.",
    ):
        Grid(ds=dsB)
    # Zonal mean dataset with "lon" singleton dimension
    with pytest.raises(
        Exception,
        match="Remapping zonal mean datasets or generally datasets without meridional extent is not supported.",
    ):
        Grid(ds=dsC)


def test_grid_init_ds_erroneous_cf_units_cmip5(load_esgf_test_data):
    ds = xr.open_dataset(CMIP5_WRONG_CF_UNITS, use_cftime=True)

    # Warnings will be raised due to erroneous CF units
    with pytest.warns(UserWarning) as issuedWarnings:
        grid = Grid(ds=ds)
        if not issuedWarnings:
            raise RuntimeError("Expected warnings.")

    issuedWarnings = [
        w
        for w in issuedWarnings
        if "Removing attribute" in str(w.message)
        or "Selecting the best fit." in str(w.message)
    ]
    assert len(issuedWarnings) == 8

    assert grid.format == "CF"
    assert grid.source == "Dataset"
    assert grid.lat == "lat"
    assert grid.lon == "lon"
    assert grid.type == "curvilinear"
    assert grid.extent == "global"
    assert not grid.contains_collapsed_cells
    assert not grid.contains_duplicated_cells
    # Only the bounds for grid_latitude/longitude are specified
    assert grid.lat_bnds is None
    assert grid.lon_bnds is None
    assert grid.ncells == 83520
    assert grid.mask is False


def test_grid_init_ds_erroneous_cf_units_cmip6(load_esgf_test_data):
    ds = xr.open_dataset(CMIP6_WRONG_CF_UNITS, use_cftime=True)
    # Warnings will be raised due to erroneous CF units
    with pytest.warns(UserWarning) as issuedWarnings:
        grid = Grid(ds=ds)
        if not issuedWarnings:
            raise RuntimeError("Expected warnings.")

    issuedWarnings = [
        w
        for w in issuedWarnings
        if "Removing attribute" in str(w.message)
        or "Selecting the best fit." in str(w.message)
    ]
    assert len(issuedWarnings) == 8

    assert grid.format == "CF"
    assert grid.source == "Dataset"
    assert grid.lat == "latitude"
    assert grid.lon == "longitude"
    assert grid.type == "curvilinear"
    assert grid.extent == "global"
    assert not grid.contains_collapsed_cells
    assert not grid.contains_duplicated_cells
    # Only the bounds for grid_latitude/longitude are specified
    assert grid.lat_bnds is None
    assert grid.lon_bnds is None
    assert grid.ncells == 83520
    assert grid.mask is False

    # Test bounds creation
    grid = Grid(ds=ds.isel(lat=slice(0, 20), lon=slice(0, 20)), compute_bounds=True)
    assert grid.lat_bnds == "vertices_latitude"
    assert grid.lon_bnds == "vertices_longitude"
    assert grid.ncells == 400


def test_grid_init_ds_erroneous_cf_attrs_cmip6(load_esgf_test_data):
    ds = xr.open_dataset(CMIP6_WRONG_CF_ATTRS, use_cftime=True)
    # Warnings will be raised due to erroneous CF units
    with pytest.warns(UserWarning) as issuedWarnings:
        grid = Grid(ds=ds)
        if not issuedWarnings:
            raise RuntimeError("Expected warnings.")

    issuedWarnings = [
        w
        for w in issuedWarnings
        if "Removing attribute" in str(w.message)
        or "Selecting the best fit." in str(w.message)
    ]
    assert len(issuedWarnings) == 8

    assert grid.format == "CF"
    assert grid.source == "Dataset"
    assert grid.lat == "latitude"
    assert grid.lon == "longitude"
    assert grid.type == "curvilinear"
    assert grid.extent == "global"
    assert not grid.contains_collapsed_cells
    assert not grid.contains_duplicated_cells
    # Only the bounds for grid_latitude/longitude are specified
    assert grid.lat_bnds is None
    assert grid.lon_bnds is None
    assert grid.ncells == 990720
    assert grid.mask is False


@pytest.mark.skipif(xesmf is None, reason=XESMF_IMPORT_MSG)
def test_grid_instructor_global():
    grid_instructor = (1.5, 1.5)
    grid = Grid(grid_instructor=grid_instructor)

    assert grid.format == "CF"
    assert grid.source == "xESMF"
    assert grid.lat == "lat"
    assert grid.lon == "lon"
    assert grid.type == "regular_lat_lon"
    assert grid.extent == "global"
    assert not grid.contains_collapsed_cells
    assert not grid.contains_duplicated_cells

    # check that grid_from_instructor sets the format to xESMF
    grid._grid_from_instructor(grid_instructor)
    assert grid.format == "xESMF"

    assert grid.lat_bnds == "lat_bnds"
    assert grid.lon_bnds == "lon_bnds"
    assert grid.nlat == 120
    assert grid.nlon == 240
    assert grid.ncells == 28800
    assert grid.mask is False


@pytest.mark.skipif(xesmf is None, reason=XESMF_IMPORT_MSG)
def test_grid_instructor_2d_regional_change_lon():
    grid_instructor = (50, 240, 1.5, -90, 90, 1.5)
    grid = Grid(grid_instructor=grid_instructor)

    assert grid.format == "CF"
    assert grid.source == "xESMF"
    assert grid.lat == "lat"
    assert grid.lon == "lon"
    assert grid.type == "regular_lat_lon"
    assert grid.extent == "regional"
    assert not grid.contains_collapsed_cells
    assert not grid.contains_duplicated_cells

    # check that grid_from_instructor sets the format to xESMF
    grid._grid_from_instructor(grid_instructor)
    assert grid.format == "xESMF"

    assert grid.lat_bnds == "lat_bnds"
    assert grid.lon_bnds == "lon_bnds"
    assert grid.nlat == 120
    assert grid.nlon == 127
    assert grid.ncells == 15240
    assert grid.mask is False


@pytest.mark.skipif(xesmf is None, reason=XESMF_IMPORT_MSG)
def test_grid_instructor_2d_regional_change_lat():
    grid_instructor = (0, 360, 1.5, -60, 50, 1.5)
    grid = Grid(grid_instructor=grid_instructor)

    assert grid.format == "CF"
    assert grid.source == "xESMF"
    assert grid.lat == "lat"
    assert grid.lon == "lon"
    assert grid.type == "regular_lat_lon"

    # Extent in y-direction ignored, as not of importance
    #  for xesmf.Regridder. Extent in x-direction should be
    #  detected as "global"
    assert grid.extent == "global"

    assert not grid.contains_collapsed_cells
    assert not grid.contains_duplicated_cells

    assert grid.lat_bnds == "lat_bnds"
    assert grid.lon_bnds == "lon_bnds"
    assert grid.nlat == 73
    assert grid.nlon == 240
    assert grid.ncells == 17520
    assert grid.mask is False


@pytest.mark.skipif(xesmf is None, reason=XESMF_IMPORT_MSG)
def test_grid_instructor_2d_regional_change_lon_and_lat():
    grid_instructor = (50, 240, 1.5, -60, 50, 1.5)
    grid = Grid(grid_instructor=grid_instructor)

    assert grid.format == "CF"
    assert grid.source == "xESMF"
    assert grid.lat == "lat"
    assert grid.lon == "lon"
    assert grid.type == "regular_lat_lon"
    assert grid.extent == "regional"
    assert not grid.contains_collapsed_cells
    assert not grid.contains_duplicated_cells

    # check that grid_from_instructor sets the format to xESMF
    grid._grid_from_instructor(grid_instructor)
    assert grid.format == "xESMF"

    assert grid.lat_bnds == "lat_bnds"
    assert grid.lon_bnds == "lon_bnds"
    assert grid.nlat == 73
    assert grid.nlon == 127
    assert grid.ncells == 9271
    assert grid.mask is False


@pytest.mark.skipif(xesmf is None, reason=XESMF_IMPORT_MSG)
def test_grid_instructor_2d_global():
    grid_instructor = (0, 360, 1.5, -90, 90, 1.5)
    grid = Grid(grid_instructor=grid_instructor)

    assert grid.format == "CF"
    assert grid.source == "xESMF"
    assert grid.lat == "lat"
    assert grid.lon == "lon"
    assert grid.type == "regular_lat_lon"
    assert grid.extent == "global"
    assert not grid.contains_collapsed_cells
    assert not grid.contains_duplicated_cells

    # check that grid_from_instructor sets the format to xESMF
    grid._grid_from_instructor(grid_instructor)
    assert grid.format == "xESMF"

    assert grid.lat_bnds == "lat_bnds"
    assert grid.lon_bnds == "lon_bnds"
    assert grid.nlat == 120
    assert grid.nlon == 240
    assert grid.ncells == 28800
    assert grid.mask is False


def test_from_grid_id():
    """Test to create grid from grid_id"""
    grid = Grid(grid_id="ERA-40")

    assert grid.format == "CF"
    assert grid.source == "Predefined_ERA-40"
    assert grid.lat == "lat"
    assert grid.lon == "lon"
    assert grid.type == "regular_lat_lon"
    assert grid.extent == "global"
    assert not grid.contains_collapsed_cells
    assert not grid.contains_duplicated_cells
    assert grid.lat_bnds == "lat_bnds"
    assert grid.lon_bnds == "lon_bnds"
    assert grid.nlat == 145
    assert grid.nlon == 288
    assert grid.ncells == 41760
    assert grid.mask is False


@pytest.mark.parametrize(
    "grid_id",
    [
        "0pt5deg_lsm",
        "0pt25deg_era5_lsm",
        "1deg_lsm",
        "2deg_lsm",
        "0pt25deg_era5_lsm_binary",
        "1deg_lsm_binary",
        "2deg_lsm_binary",
        "T63_lsm_binary",
        "T127_lsm_binary",
    ],
)
def test_from_grid_id_mask(grid_id):
    "Test to create grid from grid_id"

    grid = Grid(grid_id=grid_id, mask="ocean")
    assert grid.format == "CF"
    assert grid.mask is True
    np.alltrue(grid.lsm.data == grid.ds["mask"].data)
    osum = grid.lsm.sum().item()
    # Make sure it is a binary mask
    mask = grid.ds["mask"].copy(deep=True)
    np.alltrue(grid.lsm.astype("bool").astype(np.int32).data == mask.data)

    grid = Grid(grid_id=grid_id, mask="land")
    assert grid.format == "CF"
    assert grid.mask is True
    np.alltrue(grid.lsm.data == grid.ds["mask"].data)
    lsum = grid.lsm.sum().item()
    # Make sure it is a binary mask
    mask = grid.ds["mask"].copy(deep=True).data
    np.alltrue(grid.lsm.astype("bool").astype(np.int32).data == mask.data)

    # Make sure "land" and "ocean" are interpreted properly
    assert lsum > osum


@pytest.mark.skipif(xesmf is None, reason=XESMF_IMPORT_MSG)
def test_grid_from_ds_adaptive_extent(mini_esgf_data):
    """Test that the extent is evaluated as global for original and derived adaptive grid."""
    dsA = xr.open_dataset(mini_esgf_data["CMIP6_TOS_ONE_TIME_STEP"], use_cftime=True)
    dsB = xr.open_dataset(mini_esgf_data["CMIP6_TAS_ONE_TIME_STEP"], use_cftime=True)
    dsC = xr.open_dataset(mini_esgf_data["CMIP6_UNSTR_ICON_A"], use_cftime=True)

    gA = Grid(ds=dsA)
    gB = Grid(ds=dsB)
    gC = Grid(ds=dsC)
    gAa = Grid(ds=dsA, grid_id="adaptive")
    gBa = Grid(ds=dsB, grid_id="adaptive")
    gCa = Grid(ds=dsC, grid_id="auto")

    assert gA.extent == "global"
    assert gB.extent == "global"
    assert gC.extent == "global"
    assert gAa.extent == "global"
    assert gBa.extent == "global"
    assert gCa.extent == "global"


@pytest.mark.skipif(xesmf is None, reason=XESMF_IMPORT_MSG)
def test_grid_from_ds_adaptive_reproducibility():
    """Test that the extent is evaluated as global for original and derived adaptive grid."""
    fpathA = get_grid_file("0pt25deg")
    dsA = xr.open_dataset(fpathA, use_cftime=True)
    fpathB = get_grid_file("1deg")
    dsB = xr.open_dataset(fpathB, use_cftime=True)

    gAa = Grid(ds=dsA, grid_id="adaptive")
    gA = Grid(grid_id="0pt25deg")
    gBa = Grid(ds=dsB, grid_id="adaptive")
    gB = Grid(grid_id="1deg")

    assert gA.extent == "global"
    assert gA.compare_grid(gAa)
    assert gB.extent == "global"
    assert gB.compare_grid(gBa)


# @pytest.mark.xfail
def test_detect_extent_shifted_lon_frame(mini_esgf_data):
    """Test whether the extent can be correctly inferred for a dataset with shifted longitude frame."""
    # Load dataset with longitude ranging from (-300, 60)
    ds = xr.open_dataset(mini_esgf_data["CMIP6_GFDL_EXTENT"], use_cftime=True)

    # Convert the longitude frame to 0,360 (shall happen implicitly in the future)
    ds, ll, lu = clidu.cf_convert_between_lon_frames(ds, (0, 360))
    assert (ll, lu) == (0, 360)

    # Create Grid object and assert zonal extent
    g = Grid(ds=ds)
    assert g.extent == "global"


def test_compare_grid_same_resolution():
    """Test that two grids of same resolution from different sources evaluate as the same grid"""
    ds025 = xr.open_dataset(get_grid_file("0pt25deg_era5"))
    g025 = Grid(grid_id="0pt25deg_era5", compute_bounds=True)
    g025_lsm = Grid(grid_id="0pt25deg_era5_lsm", compute_bounds=True)

    assert g025.compare_grid(g025_lsm)
    assert g025.compare_grid(ds025)
    assert g025_lsm.compare_grid(ds025)


def test_compare_grid_diff_in_precision(mini_esgf_data):
    """Test that the same grid stored with different precision is evaluated as the same grid"""
    dsA = xr.open_dataset(mini_esgf_data["CMIP6_TAS_PRECISION_A"], use_cftime=True)
    dsB = xr.open_dataset(mini_esgf_data["CMIP6_TAS_PRECISION_B"], use_cftime=True)

    gA = Grid(ds=dsA)
    gB = Grid(ds=dsB)

    assert gA.compare_grid(gB)


@pytest.mark.skipif(xesmf is None, reason=XESMF_IMPORT_MSG)
def test_compare_grid_hash_dict_and_verbose(capfd):
    """Test Grid.hash_dict keys and Grid.compare_grid verbose option"""
    gA = Grid(grid_instructor=(1.0, 0.5))
    gB = Grid(grid_instructor=(1.0,))
    is_equal = gA.compare_grid(gB, verbose=True)
    stdout, stderr = capfd.readouterr()

    assert stderr == ""
    assert stdout == "The two grids differ in their respective lat, lat_bnds.\n"
    assert not is_equal
    assert len(gA.hash_dict) == 5
    assert list(gA.hash_dict.keys()) == ["lat", "lon", "lat_bnds", "lon_bnds", "mask"]


def test_to_netcdf(tmp_path, mini_esgf_data):
    """Test if grid file is properly written to disk using to_netcdf method."""
    # Create Grid object
    dsA = xr.open_dataset(mini_esgf_data["CMIP6_TAS_PRECISION_A"])
    gA = Grid(ds=dsA)

    # Save to disk
    outdir = Path(tmp_path, "grids")
    outfile = "grid_test.nc"
    gA.to_netcdf(folder=outdir, filename=outfile)

    # Read from disk - ensure outfile has been created and lockfile deleted
    assert os.path.isfile(Path(outdir, outfile))
    assert len([os.path.basename(f) for f in glob(f"{outdir}/*")]) == 1
    dsB = xr.open_dataset(Path(outdir, outfile))
    gB = Grid(ds=dsB)

    # Ensure Grid attributes and ds attrs are the same
    assert gA.compare_grid(gB)
    assert gA.format == gB.format
    assert gA.type == gB.type
    assert gA.extent == gB.extent
    assert gA.source == gB.source
    assert gA.contains_collapsed_cells == gB.contains_collapsed_cells
    assert sorted(list(gA.ds.attrs.keys()) + ["clisops"]) == sorted(
        list(gB.ds.attrs.keys())
    )

    # Ensure all variables have been deleted from the dataset
    assert not list(gB.ds.data_vars)
    assert sorted(list(gB.ds.coords)) == [gA.lat, gA.lat_bnds, gA.lon, gA.lon_bnds]

    # Ensure the non-CF-compliant attributes xarray commonly defines are not present:
    assert "_FillValue" not in dsB[gB.lat_bnds].attrs.keys()
    assert "_FillValue" not in dsB[gB.lon_bnds].attrs.keys()
    assert "coordinates" not in dsB.attrs.keys()


def test_detect_collapsed_cells(mini_esgf_data):
    """Test that collapsed cells are properly identified"""
    dsA = xr.open_dataset(mini_esgf_data["CMIP6_OCE_HALO_CNRM"], use_cftime=True)
    dsB = xr.open_dataset(mini_esgf_data["CMIP6_TOS_ONE_TIME_STEP"], use_cftime=True)
    dsC = xr.open_dataset(mini_esgf_data["CMIP6_TAS_ONE_TIME_STEP"], use_cftime=True)

    gA = Grid(ds=dsA)
    gB = Grid(ds=dsB)
    gC = Grid(ds=dsC)

    assert gA.contains_collapsed_cells
    assert gB.contains_collapsed_cells
    assert not gC.contains_collapsed_cells


def test_detect_duplicated_cells(mini_esgf_data):
    """Test that collapsed cells are properly identified"""
    dsA = xr.open_dataset(mini_esgf_data["CMIP6_OCE_HALO_CNRM"], use_cftime=True)
    dsB = xr.open_dataset(mini_esgf_data["CMIP6_TOS_ONE_TIME_STEP"], use_cftime=True)
    dsC = xr.open_dataset(mini_esgf_data["CMIP6_TAS_ONE_TIME_STEP"], use_cftime=True)

    gA = Grid(ds=dsA)
    gB = Grid(ds=dsB)
    gC = Grid(ds=dsC)

    assert gA.contains_duplicated_cells
    assert gB.contains_duplicated_cells
    assert not gC.contains_duplicated_cells


def test_subsetted_grid(mini_esgf_data):
    ds = xr.open_dataset(
        mini_esgf_data["CMIP6_TAS_ONE_TIME_STEP"], use_cftime=True
    ).load()

    area = (0.0, 10.0, 175.0, 90.0)

    ds = subset(
        ds=ds,
        area=area,
        output_type="xarray",
    )[0]

    grid = Grid(ds=ds)

    assert grid.format == "CF"
    assert grid.source == "Dataset"
    assert grid.lat == ds.lat.name
    assert grid.lon == ds.lon.name
    assert grid.type == "regular_lat_lon"
    assert grid.extent == "regional"
    assert not grid.contains_collapsed_cells
    assert not grid.contains_duplicated_cells

    assert grid.lat_bnds == ds.lat_bnds.name
    assert grid.lon_bnds == ds.lon_bnds.name
    assert grid.nlat == 35
    assert grid.nlon == 88
    assert grid.ncells == 3080

    # not implemented yet
    # assert self.mask


def test_drop_vars_transfer_coords(mini_esgf_data):
    """Test for Grid methods drop_vars and transfer_coords"""
    ds = xr.open_dataset(mini_esgf_data["CMIP6_ATM_VERT_ONE_TIMESTEP"])
    g = Grid(ds=ds)
    gt = Grid(grid_id="0pt25deg_era5_lsm", compute_bounds=True)
    assert sorted(list(g.ds.data_vars.keys())) == ["o3", "ps"]
    assert list(gt.ds.data_vars.keys()) != []

    gt._drop_vars()
    assert gt.ds.attrs == {}
    assert sorted(list(gt.ds.coords.keys())) == [
        "lat_bnds",
        "latitude",
        "lon_bnds",
        "longitude",
    ]

    gt._transfer_coords(g)
    assert gt.ds.attrs["institution"] == "Max Planck Institute for Meteorology"
    assert gt.ds.attrs["activity_id"] == "CMIP"
    assert sorted(list(gt.ds.coords.keys())) == [
        "ap",
        "ap_bnds",
        "b",
        "b_bnds",
        "lat_bnds",
        "latitude",
        "lev",
        "lev_bnds",
        "lon_bnds",
        "longitude",
        "time",
        "time_bnds",
    ]
    assert list(gt.ds.data_vars.keys()) == []


def test_calculate_bounds_curvilinear(mini_esgf_data):
    """Test for bounds calculation for curvilinear grid"""
    ds = xr.open_dataset(mini_esgf_data["CORDEX_TAS_NO_BOUNDS"]).isel(
        {"rlat": range(10), "rlon": range(10)}
    )
    g = Grid(ds=ds, compute_bounds=True)
    assert g.lat_bnds is not None
    assert g.lon_bnds is not None


def test_calculate_bounds_duplicated_cells(mini_esgf_data):
    """Test for bounds calculation for curvilinear grid"""
    ds = xr.open_dataset(mini_esgf_data["CORDEX_TAS_NO_BOUNDS"]).isel(
        {"rlat": range(10), "rlon": range(10)}
    )

    # create duplicated cells
    ds["lat"][:, 0] = ds["lat"][:, 1]
    ds["lon"][:, 0] = ds["lon"][:, 1]

    # assert warning
    with pytest.warns(
        UserWarning,
        match="This grid contains duplicated cell centers, which may affect the quality of the calculated bounds.",
    ):
        Grid(ds=ds, compute_bounds=True)


def test_centers_within_bounds_curvilinear(mini_esgf_data):
    """Test for bounds calculation for curvilinear grid"""
    ds = xr.open_dataset(mini_esgf_data["CORDEX_TAS_NO_BOUNDS"]).isel(
        {"rlat": range(10), "rlon": range(10)}
    )
    g = Grid(ds=ds, compute_bounds=True)
    assert g.lat_bnds is not None
    assert g.lon_bnds is not None
    assert g.contains_collapsed_cells is False

    # Check that there are bounds values smaller and greater than the cell center values
    ones = np.ones((g.nlat, g.nlon), dtype=int)
    assert np.all(
        ones
        == xr.where(
            np.sum(xr.where(g.ds[g.lat] >= g.ds[g.lat_bnds], 1, 0), -1) > 0, 1, 0
        )
    )
    assert np.all(
        ones
        == xr.where(
            np.sum(xr.where(g.ds[g.lat] <= g.ds[g.lat_bnds], 1, 0), -1) > 0, 1, 0
        )
    )
    assert np.all(
        ones
        == xr.where(
            np.sum(xr.where(g.ds[g.lon] >= g.ds[g.lon_bnds], 1, 0), -1) > 0, 1, 0
        )
    )
    assert np.all(
        ones
        == xr.where(
            np.sum(xr.where(g.ds[g.lon] <= g.ds[g.lon_bnds], 1, 0), -1) > 0, 1, 0
        )
    )


def test_centers_within_bounds_regular_lat_lon():
    """Test for bounds calculation of regular lat lon grid"""
    g = Grid(grid_id="0pt25deg_era5_lsm", compute_bounds=True)
    assert g.lat_bnds is not None
    assert g.lon_bnds is not None
    assert bool(g.contains_collapsed_cells) is False

    # Check that there are bounds values smaller and greater than the cell center values
    ones_lat = np.ones((g.nlat,), dtype=int)
    ones_lon = np.ones((g.nlon,), dtype=int)
    assert np.all(
        ones_lat
        == xr.where(
            np.sum(xr.where(g.ds[g.lat] >= g.ds[g.lat_bnds], 1, 0), -1) > 0, 1, 0
        )
    )
    assert np.all(
        ones_lat
        == xr.where(
            np.sum(xr.where(g.ds[g.lat] <= g.ds[g.lat_bnds], 1, 0), -1) > 0, 1, 0
        )
    )
    assert np.all(
        ones_lon
        == xr.where(
            np.sum(xr.where(g.ds[g.lon] >= g.ds[g.lon_bnds], 1, 0), -1) > 0, 1, 0
        )
    )
    assert np.all(
        ones_lon
        == xr.where(
            np.sum(xr.where(g.ds[g.lon] <= g.ds[g.lon_bnds], 1, 0), -1) > 0, 1, 0
        )
    )


def test_data_vars_coords_reset_and_cfxr(mini_esgf_data):
    ds_a = xr.open_dataset(mini_esgf_data["CMIP6_ATM_VERT_ONE_TIMESTEP"])

    # generate dummy areacella
    areacella = xr.DataArray(
        {
            "dims": ("lat", "lon"),
            "attrs": {
                "standard_name": "cell_area",
                "cell_methods": "area: sum",
            },
            "data": np.ones(18432, dtype=np.float32).reshape((96, 192)),
        }
    )
    ds_a.update({"areacella": areacella})
    ds_b = xr.decode_cf(ds_a, decode_coords="all")

    # Grid._set_data_vars_and_coords should (re)set coords appropriately
    gA = Grid(ds=ds_a)
    gB = Grid(ds=ds_b)

    # cf_xarray should be able to identify important attributes and present both datasets equally
    assert gA.compare_grid(gB)
    assert gA.ds.cf.cell_measures == gB.ds.cf.cell_measures
    assert gA.ds.o3.cf.cell_measures == gB.ds.o3.cf.cell_measures
    assert gA.ds.cf.formula_terms == gB.ds.cf.formula_terms
    assert gA.ds.o3.cf.formula_terms == gB.ds.o3.cf.formula_terms
    assert gA.ds.cf.bounds == gB.ds.cf.bounds
    assert str(gA.ds.cf) == str(gB.ds.cf)


# test all methods
@pytest.mark.skipif(xesmf is None, reason=XESMF_IMPORT_MSG)
class TestWeights:
    def test_grids_in_and_out_bilinear(self, tmp_path, mini_esgf_data):
        ds = xr.open_dataset(mini_esgf_data["CMIP6_TAS_ONE_TIME_STEP"], use_cftime=True)
        grid_in = Grid(ds=ds)

        assert grid_in.extent == "global"

        grid_instructor_out = (0, 360, 1.5, -90, 90, 1.5)
        grid_out = Grid(grid_instructor=grid_instructor_out)

        assert grid_out.extent == "global"

        weights_cache_init(Path(tmp_path, "weights"))
        w = Weights(grid_in=grid_in, grid_out=grid_out, method="bilinear")

        assert w.method == "bilinear"
        assert (
            w.id
            == "8edb4ee828dbebc2dc8e193281114093_bf73249f1725126ad3577727f3652019_peri_skip-degen_bilinear"
        )
        assert w.periodic
        assert w.id in w.filename
        assert "xESMF_v" in w.tool
        assert w.format == "xESMF"

        # default file_name = method_inputgrid_outputgrid_periodic"
        assert w.regridder.filename == "bilinear_80x180_120x240_peri.nc"

    def test_grids_in_and_out_conservative(self, tmp_path, mini_esgf_data):
        ds = xr.open_dataset(mini_esgf_data["CMIP6_TAS_ONE_TIME_STEP"], use_cftime=True)
        grid_in = Grid(ds=ds)

        assert grid_in.extent == "global"

        grid_instructor_out = (0, 360, 1.5, -90, 90, 1.5)
        grid_out = Grid(grid_instructor=grid_instructor_out)

        assert grid_out.extent == "global"

        weights_cache_init(Path(tmp_path, "weights"))
        w = Weights(grid_in=grid_in, grid_out=grid_out, method="conservative")

        assert w.method == "conservative"
        assert (
            w.id
            == "8edb4ee828dbebc2dc8e193281114093_bf73249f1725126ad3577727f3652019_peri_skip-degen_conservative"
        )
        assert (
            w.periodic != w.regridder.periodic
        )  # xESMF resets periodic to False for conservative weights
        assert w.id in w.filename
        assert "xESMF_v" in w.tool
        assert w.format == "xESMF"

        # default file_name = method_inputgrid_outputgrid_periodic"
        assert w.regridder.filename == "conservative_80x180_120x240.nc"

    # def test_from_id(self):
    #     """Test creating a Weights object by reading weights from disk, identified by the id."""
    #     pass
    #
    # def test_from_disk(self):
    #     """Test creating a Weights object by reading an xESMF or other weights file from disk."""
    #     pass

    def test_conservative_no_bnds(self, tmp_path, mini_esgf_data):
        """Test whether exception is raised when no bounds present for conservative remapping."""
        ds = xr.open_dataset(mini_esgf_data["CORDEX_TAS_NO_BOUNDS"])
        gi = Grid(ds=ds)
        go = Grid(grid_id="1deg", compute_bounds=True)

        assert gi.lat_bnds is None
        assert gi.lon_bnds is None
        assert go.lat_bnds is not None
        assert go.lon_bnds is not None

        with pytest.raises(
            Exception,
            match="For conservative remapping, horizontal grid bounds have to be defined for the source and target grids.",
        ):
            weights_cache_init(Path(tmp_path, "weights"))
            Weights(grid_in=gi, grid_out=go, method="conservative")


@pytest.mark.skipif(xesmf is None, reason=XESMF_IMPORT_MSG)
def test_Weights_compute(tmp_path):
    """Test the generation of Weights with the _compute method."""
    g = Grid(grid_id="1deg")
    g_out = Grid(grid_id="2deg_lsm")

    weights_cache_init(Path(tmp_path, "weights"))

    # Exception should be raised if input and output grid are evaluated as equal
    with pytest.raises(
        Exception,
        match="The selected source and target grids are the same. No regridding operation required.",
    ):
        Weights(
            g,
            Grid(grid_instructor=(0.0, 360.0, 1.0, -90.0, 90.0, 1.0)),
            method="bilinear",
        )

    # Exception should be raised for conservative method if input or output grid do not contain bounds
    with pytest.raises(
        Exception,
        match="For conservative remapping, horizontal grid bounds have to be defined for the source and target grids.",
    ):
        Weights(g, g_out, method="conservative")

    # Test computation and cache storage
    g_out = Grid(grid_id="2deg_lsm", compute_bounds=True)
    w = Weights(g, g_out, method="nearest_s2d")
    assert w.id == w._read_info_from_cache("uid")
    assert w.tool == w._read_info_from_cache("tool")
    assert w.regridder.periodic == w.periodic
    assert w._read_info_from_cache("method") == "nearest_s2d"
    assert w.regridder.method == w.method
    assert w.format == "xESMF"
    assert w.regridder.filename == "nearest_s2d_180x360_90x180_peri.nc"
    assert not w.regridder.reuse_weights
    assert w.regridder.ignore_degenerate is True
    assert w.regridder.n_in == 180 * 360
    assert w.regridder.n_out == 90 * 180
    assert w.ignore_degenerate is True
    assert w.filename == "weights_" + w.id + ".nc"

    # Test weight reusage
    z = Weights(g, g_out, method="nearest_s2d")
    assert z.regridder.reuse_weights


@pytest.mark.skipif(xesmf is None, reason=XESMF_IMPORT_MSG)
def test_Weights_compute_unstructured(tmp_path, mini_esgf_data):
    """Test the generation of Weights for unstructured grids with the _compute method."""
    ds = xr.open_dataset(mini_esgf_data["CMIP6_UNSTR_ICON_A"], use_cftime=True)
    g = Grid(ds=ds)
    g_out = Grid(grid_id="2deg_lsm", compute_bounds=True)

    weights_cache_init(Path(tmp_path, "weights"))

    # Exception should be raised for other than nearest_s2d remapping method
    with pytest.raises(
        Exception,
        match="For unstructured grids, the only supported remapping method that is currently supported is nearest neighbour.",
    ):
        Weights(g, g_out, method="conservative")

    # Check translated xesmf settings
    w = Weights(g, g_out, method="nearest_s2d")
    assert w.regridder.sequence_in
    assert not w.regridder.sequence_out
    assert w.regridder.ignore_degenerate is True
    assert w.regridder.n_in == g.ncells
    assert w.regridder.n_out == 90 * 180


@pytest.mark.skipif(xesmf is None, reason=XESMF_IMPORT_MSG)
def test_Weights_generate_id(tmp_path):
    "Test the generation of Weight ids."
    g = Grid(grid_id="1deg")
    g_out = Grid(grid_id="2pt5deg")

    weights_cache_init(Path(tmp_path, "weights"))
    w = Weights(g, g_out, method="bilinear")

    assert w.id == w._generate_id()
    assert w.id == "_".join([g.hash, g_out.hash, "peri", "skip-degen", "bilinear"])


@pytest.mark.skipif(xesmf is None, reason=XESMF_IMPORT_MSG)
def test_Weights_init_with_collapsed_cells(tmp_path, mini_esgf_data):
    "Test the creation of remapping weights for a grid containing collapsed cells"
    # ValueError: ESMC_FieldRegridStore failed with rc = 506. Please check the log files (named "*ESMF_LogFile").
    ds = xr.open_dataset(mini_esgf_data["CMIP6_OCE_HALO_CNRM"], use_cftime=True)

    g = Grid(ds=ds)
    g_out = Grid(grid_instructor=(10.0,))

    assert g.contains_collapsed_cells

    weights_cache_init(Path(tmp_path, "weights"))
    Weights(g, g_out, method="bilinear")


@pytest.mark.skipif(xesmf is None, reason=XESMF_IMPORT_MSG)
def test_Regridder_filename(tmp_path):
    """Test that Regridder filename is reset properly."""
    g1 = Grid(grid_id="2pt5deg")
    g2 = Grid(grid_id="2deg_lsm")

    weights_cache_init(Path(tmp_path, "weights"))

    w = Weights(g1, g2, method="nearest_s2d")

    assert w.regridder.filename == w.regridder._get_default_filename()
    assert os.path.isfile(Path(tmp_path, "weights", w.filename))
    assert w.filename != w.regridder.filename


@pytest.mark.skipif(xesmf is None, reason=XESMF_IMPORT_MSG)
def test_cache_init_and_flush(tmp_path):
    """Test of the cache init and flush functionalities"""

    weights_dir = Path(tmp_path, "clisops_weights")
    weights_cache_init(weights_dir)

    gi = Grid(grid_instructor=20)
    go = Grid(grid_instructor=10)
    Weights(grid_in=gi, grid_out=go, method="nearest_s2d")

    flist = sorted(os.path.basename(f) for f in glob(f"{weights_dir}/*"))
    flist_ref = [
        "grid_4d324aecaa8302ab0f2f212e9821b00f.nc",
        "grid_96395935b4e81f2a5b55970bd920d82c.nc",
        "weights_4d324aecaa8302ab0f2f212e9821b00f_96395935b4e81f2a5b55970bd920d82c_peri_skip-degen_nearest_s2d.json",
        "weights_4d324aecaa8302ab0f2f212e9821b00f_96395935b4e81f2a5b55970bd920d82c_peri_skip-degen_nearest_s2d.nc",
    ]
    assert flist == flist_ref

    weights_cache_flush()
    assert glob(f"{weights_dir}/*") == []


@pytest.mark.skipif(xesmf is None, reason=XESMF_IMPORT_MSG)
def test_cache_lock_mechanism(tmp_path, mini_esgf_data):
    """Test lock mechanism of local regrid weights cache."""
    ds = xr.open_dataset(mini_esgf_data["CMIP6_TAS_ONE_TIME_STEP"], use_cftime=True)

    grid_in = Grid(ds=ds)
    grid_out = Grid(grid_instructor=10)

    # First round - creating the weights should work without problems
    weights_cache_init(Path(tmp_path, "weights"))
    w = Weights(grid_in=grid_in, grid_out=grid_out, method="nearest_s2d")

    # Remove grid files to suppress related warnings of already existing files
    os.remove(Path(tmp_path, "weights", "grid_" + grid_in.hash + ".nc"))
    os.remove(Path(tmp_path, "weights", "grid_" + grid_out.hash + ".nc"))

    # Second round, but manually put lockfile in place
    LOCK_FILE = Path(tmp_path, "weights", w.filename + ".lock")
    lock = FileLock(LOCK_FILE)
    lock.acquire(timeout=10)

    # Fail test if lockfile is not recognized
    with pytest.warns(UserWarning, match="lockfile") as issuedWarnings:
        Weights(grid_in=grid_in, grid_out=grid_out, method="nearest_s2d")
        if not issuedWarnings:
            raise RuntimeError("Lockfile not recognized/ignored.")

    # Filter matches and assert number of warnings
    issuedWarningsLockfile = [w for w in issuedWarnings if "lockfile" in str(w.message)]
    assert len(issuedWarningsLockfile) == 1
    issuedWarningsIncompatibleXarray = [
        w
        for w in issuedWarnings
        if "is greater than the suggested version" in str(w.message)
    ]
    if Version(xr.__version__) >= Version("2023.3.0"):
        assert len(issuedWarningsIncompatibleXarray) == 1
    else:
        assert len(issuedWarningsIncompatibleXarray) == 0

    lock.release()


@pytest.mark.skipif(xesmf is None, reason=XESMF_IMPORT_MSG)
def test_cache_reinit_and_write_protection(tmp_path):
    """Test that Regridder does not write to cache if lockfile exists."""
    g1 = Grid(grid_id="2pt5deg")
    g2 = Grid(grid_id="2deg_lsm")

    orig_cache_dir = CONFIG["clisops:grid_weights"]["local_weights_dir"]
    weights_cache_init(Path(tmp_path, "weights"))

    # Create weights, get filename and flush cache
    w = Weights(g1, g2, method="nearest_s2d")
    fname = w.filename
    weights_cache_flush()

    # Create lockfile
    LOCK_FILE = Path(tmp_path, "weights", fname + ".lock")
    lock = FileLock(LOCK_FILE)
    lock.acquire(timeout=10)

    # recreate weights
    w = Weights(g1, g2, method="nearest_s2d")

    # ensure that cache does not contain weight file and metadata
    lock.release()
    flist = sorted(os.path.basename(f) for f in glob(f"{Path(tmp_path, 'weights')}/*"))
    assert all([f.startswith("grid_") for f in flist])
    assert len(flist) == 2
    assert Path(CONFIG["clisops:grid_weights"]["local_weights_dir"]) == Path(
        tmp_path, "weights"
    )
    assert CONFIG["clisops:grid_weights"]["local_weights_dir"] != orig_cache_dir


@pytest.mark.skipif(xesmf is None, reason=XESMF_IMPORT_MSG)
def test_read_metadata(tmp_path):
    """Test Weights method _read_info_from_cache."""
    g1 = Grid(grid_instructor=10.0)
    g2 = Grid(grid_instructor=15.0)

    # Create weights and assert attributes written to cache
    weights_cache_init(Path(tmp_path, "weights"))
    w = Weights(g1, g2, method="nearest_s2d")

    assert w._read_info_from_cache("filename") == w.filename
    assert w._read_info_from_cache("method") == "nearest_s2d"
    assert w._read_info_from_cache("source_uid") == g1.hash
    assert w._read_info_from_cache("target_extent") == g2.extent
    assert w._read_info_from_cache("bla") is None


@pytest.mark.skipif(xesmf is None, reason=XESMF_IMPORT_MSG)
class TestRegrid:
    ds = None
    c6tots = "CMIP6_TAS_ONE_TIME_STEP"

    def _setup(self):
        if hasattr(self, "setup_done"):
            return

        self.grid_in = Grid(ds=self.ds)

        self.grid_instructor_out = (0, 360, 1.5, -90, 90, 1.5)
        self.grid_out = Grid(grid_instructor=self.grid_instructor_out)
        self.setup_done = True

    def test_adaptive_masking(self, tmp_path, mini_esgf_data):
        self.ds = xr.open_dataset(mini_esgf_data[self.c6tots], use_cftime=True)
        self._setup()

        weights_cache_init(Path(tmp_path, "weights"))
        w = Weights(grid_in=self.grid_in, grid_out=self.grid_out, method="conservative")
        regrid(self.grid_in, self.grid_out, w, adaptive_masking_threshold=0.7)

    def test_no_adaptive_masking(self, tmp_path, mini_esgf_data):
        self.ds = xr.open_dataset(mini_esgf_data[self.c6tots], use_cftime=True)
        self._setup()

        weights_cache_init(Path(tmp_path, "weights"))
        w = Weights(grid_in=self.grid_in, grid_out=self.grid_out, method="bilinear")
        regrid(self.grid_in, self.grid_out, w, adaptive_masking_threshold=-1.0)

    def test_duplicated_cells_warning_issued(self, tmp_path, mini_esgf_data):
        self.ds = xr.open_dataset(mini_esgf_data[self.c6tots], use_cftime=True)
        self._setup()

        weights_cache_init(Path(tmp_path, "weights"))
        w = Weights(grid_in=self.grid_in, grid_out=self.grid_out, method="conservative")

        # Cheat regrid into thinking, grid_in contains duplicated cells
        self.grid_in.contains_duplicated_cells = True

        with pytest.warns(
            UserWarning,
            match="The grid of the selected dataset contains duplicated cells. "
            "For the conservative remapping method, "
            "duplicated grid cells contribute to the resulting value, "
            "which is in most parts counter-acted by the applied re-normalization. "
            "However, please be wary with the results and consider removing / masking "
            "the duplicated cells before remapping.",
        ) as issuedWarnings:
            regrid(self.grid_in, self.grid_out, w, adaptive_masking_threshold=0.0)
            if not issuedWarnings:
                raise RuntimeError(
                    "No warning issued regarding the duplicated cells in the grid."
                )
            elif Version(xr.__version__) >= Version("2023.3.0"):
                # Warning will also be issued for xarray being too new
                assert len(issuedWarnings) == 2
            else:
                assert len(issuedWarnings) == 1

    def test_regrid_dataarray(self, tmp_path, mini_esgf_data):
        self.ds = xr.open_dataset(mini_esgf_data[self.c6tots], use_cftime=True)
        self._setup()

        weights_cache_init(Path(tmp_path, "weights"))
        w = Weights(grid_in=self.grid_in, grid_out=self.grid_out, method="nearest_s2d")
        grid_da = Grid(self.grid_in.ds.tas)

        vattrs = (
            "regrid_method",
            "standard_name",
            "long_name",
            "comment",
            "units",
            "cell_methods",
            "cell_measures",
            "history",
        )
        gattrs = (
            "grid",
            "grid_label",
            "regrid_operation",
            "regrid_tool",
            "regrid_weights_uid",
        )

        r1 = regrid(grid_da, self.grid_out, w, keep_attrs=True)
        assert vattrs == tuple(r1["tas"].attrs.keys())
        assert gattrs == tuple(r1.attrs.keys())

        r2 = regrid(grid_da, self.grid_out, w, keep_attrs=False)
        assert ("regrid_method",) == tuple(r2["tas"].attrs.keys())
        assert gattrs == tuple(r2.attrs.keys())


@pytest.mark.skipif(xesmf is None, reason=XESMF_IMPORT_MSG)
def test_duplicated_cells_renormalization(tmp_path, mini_esgf_data):
    # todo: Should probably be an xesmf test as well, will do PR there in the future
    ds = xr.open_dataset(mini_esgf_data["CMIP6_STAGGERED_UCOMP"], use_cftime=True)

    # some internal xesmf code to create array of ones
    missing = np.isnan(ds.tauuo)
    ds["tauuo"] = (~missing).astype("d")

    grid_in = Grid(ds=ds)
    assert grid_in.contains_collapsed_cells is True
    assert grid_in.contains_duplicated_cells is True

    # Make sure all values that are not missing, are equal to one
    assert grid_in.ncells == ds["tauuo"].where(~missing, 1.0).sum()
    # Make sure all values that are missing are equal to 0
    assert 0.0 == ds["tauuo"].where(missing, 0.0).sum()

    grid_out = Grid(grid_instructor=(0, 360, 1.5, -90, 90, 1.5))
    weights_cache_init(Path(tmp_path, "weights"))
    w = Weights(grid_in=grid_in, grid_out=grid_out, method="conservative")

    # Remap using adaptive masking
    r1 = regrid(grid_in, grid_out, w, adaptive_masking_threshold=0.5)

    # Remap using default setting (na_thres = 0.5)
    r2 = regrid(grid_in, grid_out, w)

    # Make sure both options yield equal results
    xr.testing.assert_equal(r1, r2)

    # Remap without using adaptive masking - internally, then adaptive masking is used
    #   with threshold 0., to still re-normalize contributions from duplicated cells
    #   but not from masked cells or out-of-source-domain area
    r3 = regrid(grid_in, grid_out, w, adaptive_masking_threshold=-1.0)

    # Make sure, contributions from duplicated cells (i.e. values > 1) are re-normalized
    assert r2["tauuo"].where(r2["tauuo"] > 1.0, 0.0).sum() == 0.0
    assert r3["tauuo"].where(r2["tauuo"] > 1.0, 0.0).sum() == 0.0

    # Make sure xesmf behaves as expected:
    #   test that deactivated adaptive masking in xesmf will yield results > 1
    #   and else, contributions from duplicated cells will be re-normalized
    r4 = w.regridder(ds["tauuo"], skipna=False)
    r5 = w.regridder(ds["tauuo"], skipna=True, na_thres=0.0)
    assert r4.where(r4 > 1.0, 0.0).sum() > 0.0
    assert r5.where(r5 > 1.0, 0.0).sum() == 0.0<|MERGE_RESOLUTION|>--- conflicted
+++ resolved
@@ -10,35 +10,6 @@
 from roocs_grids import get_grid_file
 
 import clisops.utils.dataset_utils as clidu
-<<<<<<< HEAD
-from _common import (
-    CMIP5_WRONG_CF_UNITS,
-    CMIP6_ATM_VERT_ONE_TIMESTEP,
-    CMIP6_ATM_VERT_ONE_TIMESTEP_ZONMEAN,
-    CMIP6_EXTENT_UNMASKED,
-    CMIP6_GFDL_EXTENT,
-    CMIP6_IITM_EXTENT,
-    CMIP6_OCE_HALO_CNRM,
-    CMIP6_SIMASS_DEGEN,
-    CMIP6_STAGGERED_UCOMP,
-    CMIP6_TAS_ONE_TIME_STEP,
-    CMIP6_TAS_PRECISION_A,
-    CMIP6_TAS_PRECISION_B,
-    CMIP6_TOS_LR_DEGEN,
-    CMIP6_TOS_ONE_TIME_STEP,
-    CMIP6_UNSTR_ICON_A,
-    CMIP6_UNTAGGED_MISSVALS,
-    CMIP6_WRONG_CF_ATTRS,
-    CMIP6_WRONG_CF_UNITS,
-    CMIP6_ZONMEAN_A,
-    CMIP6_ZONMEAN_B,
-    CORDEX_ERRONEOUS_BOUNDS,
-    CORDEX_TAS_NO_BOUNDS,
-    CORDEX_TAS_ONE_TIMESTEP,
-    CORDEX_TAS_ONE_TIMESTEP_ANT,
-)
-=======
->>>>>>> 5834d0cb
 from clisops import CONFIG
 from clisops.core.regrid import (
     XESMF_MINIMUM_VERSION,
@@ -95,9 +66,8 @@
     # assert self.mask
 
 
-<<<<<<< HEAD
-def test_grid_init_ds_simass_degenerated_cells(load_esgf_test_data):
-    ds = xr.open_dataset(CMIP6_SIMASS_DEGEN, use_cftime=True)
+def test_grid_init_ds_simass_degenerated_cells(mini_esgf_data):
+    ds = xr.open_dataset(mini_esgf_data["CMIP6_SIMASS_DEGEN"], use_cftime=True)
     grid = Grid(ds=ds)
 
     assert grid.format == "CF"
@@ -120,8 +90,8 @@
     assert np.array_equal(grid.ds["mask"].data, grid.degen_mask.data)
 
 
-def test_grid_init_ds_tos_degenerated_cells(load_esgf_test_data):
-    ds = xr.open_dataset(CMIP6_TOS_LR_DEGEN, use_cftime=True)
+def test_grid_init_ds_tos_degenerated_cells(mini_esgf_data):
+    ds = xr.open_dataset(mini_esgf_data["CMIP6_TOS_LR_DEGEN"], use_cftime=True)
     grid = Grid(ds=ds)
 
     assert grid.format == "CF"
@@ -173,12 +143,8 @@
     ]
 
 
-def test_grid_init_da_tas_regular(load_esgf_test_data):
-    ds = xr.open_dataset(CMIP6_TAS_ONE_TIME_STEP, use_cftime=True)
-=======
 def test_grid_init_da_tas_regular(mini_esgf_data):
     ds = xr.open_dataset(mini_esgf_data["CMIP6_TAS_ONE_TIME_STEP"], use_cftime=True)
->>>>>>> 5834d0cb
     da = ds.tas
     grid = Grid(ds=da)
 
@@ -245,9 +211,8 @@
         Grid(ds=ds)
 
 
-<<<<<<< HEAD
-def test_grid_init_ds_cordex_erroneous_bounds(load_esgf_test_data):
-    ds = xr.open_dataset(CORDEX_ERRONEOUS_BOUNDS)
+def test_grid_init_ds_cordex_erroneous_bounds(mini_esgf_data):
+    ds = xr.open_dataset(mini_esgf_data["CORDEX_ERRONEOUS_BOUNDS"])
     # Warnings will be raised due to erroneous bounds
     with pytest.warns(UserWarning) as issuedWarnings:
         grid = Grid(ds=ds)
@@ -277,12 +242,8 @@
     assert grid.ncells == 15428
 
 
-def test_grid_init_ds_tas_cordex_ant(load_esgf_test_data):
-    ds = xr.open_dataset(CORDEX_TAS_ONE_TIMESTEP_ANT, use_cftime=True)
-=======
 def test_grid_init_ds_tas_cordex_ant(mini_esgf_data):
     ds = xr.open_dataset(mini_esgf_data["CORDEX_TAS_ONE_TIMESTEP_ANT"], use_cftime=True)
->>>>>>> 5834d0cb
 
     # assert shifted lon frame
     assert np.isclose(ds["lon"].min(), -165.7, atol=0.5)
@@ -347,14 +308,13 @@
     assert grid.extent == "global"
 
 
-<<<<<<< HEAD
-def test_grid_init_unmasked_missing_lon_lat(load_esgf_test_data):
+def test_grid_init_unmasked_missing_lon_lat(mini_esgf_data):
     """
     Test that the grid is initialized correctly even if the dataset
     has unmasked missing lat/lon coordinates.
     """
     # Test case 1
-    ds = xr.open_dataset(CMIP6_EXTENT_UNMASKED)
+    ds = xr.open_dataset(mini_esgf_data["CMIP6_EXTENT_UNMASKED"])
     g = Grid(ds=ds)
     x0, x1, y0, y1 = clidu.determine_lon_lat_range(
         g.ds, "lon", "lat", "lon_bnds", "lat_bnds", apply_fix=False
@@ -363,7 +323,7 @@
         assert np.isclose(i, j, atol=0.1)
 
     # Test case 2
-    ds = xr.open_dataset(CMIP6_UNTAGGED_MISSVALS)
+    ds = xr.open_dataset(mini_esgf_data["CMIP6_UNTAGGED_MISSVALS"])
     g = Grid(ds=ds)
     x0, x1, y0, y1 = clidu.determine_lon_lat_range(
         g.ds, "lon", "lat", "lon_bnds", "lat_bnds", apply_fix=False
@@ -372,12 +332,8 @@
         assert np.isclose(i, j, atol=0.1)
 
 
-def test_grid_init_ds_tas_unstructured(load_esgf_test_data):
-    ds = xr.open_dataset(CMIP6_UNSTR_ICON_A, use_cftime=True)
-=======
 def test_grid_init_ds_tas_unstructured(mini_esgf_data):
     ds = xr.open_dataset(mini_esgf_data["CMIP6_UNSTR_ICON_A"], use_cftime=True)
->>>>>>> 5834d0cb
     grid = Grid(ds=ds)
 
     assert grid.format == "CF"
@@ -394,18 +350,12 @@
     assert grid.mask is False
 
 
-<<<<<<< HEAD
-def test_grid_init_ds_zonmean(load_esgf_test_data):
-    dsA = xr.open_dataset(CMIP6_ZONMEAN_A, use_cftime=True)
-    dsB = xr.open_dataset(CMIP6_ZONMEAN_B, use_cftime=True)
-    dsC = xr.open_dataset(CMIP6_ATM_VERT_ONE_TIMESTEP_ZONMEAN, use_cftime=True)
-=======
 def test_grid_init_ds_zonmean(mini_esgf_data):
     dsA = xr.open_dataset(mini_esgf_data["CMIP6_ZONMEAN_A"], use_cftime=True)
-    dsB = xr.open_dataset(
+    dsB = xr.open_dataset(mini_esgf_data["CMIP6_ZONMEAN_B"], use_cftime=True)
+    dsC = xr.open_dataset(
         mini_esgf_data["CMIP6_ATM_VERT_ONE_TIMESTEP_ZONMEAN"], use_cftime=True
     )
->>>>>>> 5834d0cb
 
     # Zonal mean dataset without "lon" dimension
     with pytest.raises(
@@ -426,8 +376,8 @@
         Grid(ds=dsC)
 
 
-def test_grid_init_ds_erroneous_cf_units_cmip5(load_esgf_test_data):
-    ds = xr.open_dataset(CMIP5_WRONG_CF_UNITS, use_cftime=True)
+def test_grid_init_ds_erroneous_cf_units_cmip5(mini_esgf_data):
+    ds = xr.open_dataset(mini_esgf_data["CMIP5_WRONG_CF_UNITS"], use_cftime=True)
 
     # Warnings will be raised due to erroneous CF units
     with pytest.warns(UserWarning) as issuedWarnings:
@@ -458,8 +408,8 @@
     assert grid.mask is False
 
 
-def test_grid_init_ds_erroneous_cf_units_cmip6(load_esgf_test_data):
-    ds = xr.open_dataset(CMIP6_WRONG_CF_UNITS, use_cftime=True)
+def test_grid_init_ds_erroneous_cf_units_cmip6(mini_esgf_data):
+    ds = xr.open_dataset(mini_esgf_data["CMIP6_WRONG_CF_UNITS"], use_cftime=True)
     # Warnings will be raised due to erroneous CF units
     with pytest.warns(UserWarning) as issuedWarnings:
         grid = Grid(ds=ds)
@@ -495,8 +445,8 @@
     assert grid.ncells == 400
 
 
-def test_grid_init_ds_erroneous_cf_attrs_cmip6(load_esgf_test_data):
-    ds = xr.open_dataset(CMIP6_WRONG_CF_ATTRS, use_cftime=True)
+def test_grid_init_ds_erroneous_cf_attrs_cmip6(mini_esgf_data):
+    ds = xr.open_dataset(mini_esgf_data["CMIP6_WRONG_CF_ATTRS"], use_cftime=True)
     # Warnings will be raised due to erroneous CF units
     with pytest.warns(UserWarning) as issuedWarnings:
         grid = Grid(ds=ds)
