import os

import geopandas as gpd
import numpy as np
import pytest
import xarray as xr
from pkg_resources import parse_version
from roocs_utils.exceptions import InvalidParameterValue

from clisops.core import average
from clisops.utils import get_file

from .._common import XCLIM_TESTS_DATA as TESTS_DATA

try:
    import xesmf

    if parse_version(xesmf.__version__) < parse_version("0.6.2"):
        raise ImportError
except ImportError:
    xesmf = None


@pytest.mark.skipif(xesmf is None, reason="xESMF >= 0.6.2 is needed for average_shape.")
class TestAverageShape:
    nc_file = get_file("cmip5/tas_Amon_CanESM2_rcp85_r1i1p1_200701-200712.nc")
    lons_2d_nc_file = get_file("cmip6/sic_SImon_CCCma-CanESM5_ssp245_r13i1p2f1_2020.nc")
    nc_file_neglons = get_file("NRCANdaily/nrcan_canada_daily_tasmax_1990.nc")
    meridian_geojson = os.path.join(TESTS_DATA, "cmip5", "meridian.json")
    meridian_multi_geojson = os.path.join(TESTS_DATA, "cmip5", "meridian_multi.json")
    poslons_geojson = os.path.join(TESTS_DATA, "cmip5", "poslons.json")
    eastern_canada_geojson = os.path.join(TESTS_DATA, "cmip5", "eastern_canada.json")
    southern_qc_geojson = os.path.join(TESTS_DATA, "cmip5", "southern_qc_geojson.json")
    small_geojson = os.path.join(TESTS_DATA, "cmip5", "small_geojson.json")
    multi_regions_geojson = os.path.join(TESTS_DATA, "cmip5", "multi_regions.json")

    def test_wraps(self, tmp_netcdf_filename):
        ds = xr.open_dataset(self.nc_file)

        # xESMF has a problem with averaging over dataset when non-averaged variables are present...
        avg = average.average_shape(ds.tas, self.meridian_geojson)

        # Check attributes are copied
        assert avg.attrs["units"] == ds.tas.attrs["units"]

        # No time subsetting should occur.
        assert len(avg.time) == 12

        # Average temperature at surface for region in January (time=0)
        np.testing.assert_array_almost_equal(avg.isel(time=0), 285.533, 3)

        # Test with Dataset input
        davg = average.average_shape(ds, self.meridian_geojson).tas
        xr.testing.assert_equal(davg, avg)

        # With multiple polygons
        poly = gpd.read_file(self.meridian_multi_geojson)
<<<<<<< HEAD
        avg = average.average_shape(ds, poly).tas
        np.testing.assert_array_almost_equal(avg.isel(time=0), 280.67990737)
=======
        avg = average.average_shape(ds.tas, poly)
        np.testing.assert_array_almost_equal(avg.isel(time=0), 280.965, 3)
>>>>>>> 04b2e488

    def test_no_wraps(self, tmp_netcdf_filename):
        ds = xr.open_dataset(self.nc_file)

        avg = average.average_shape(ds.tas, self.poslons_geojson)

        # No time subsetting should occur.
        assert len(avg.time) == 12

        # Average temperature at surface for region in January (time=0)
        np.testing.assert_array_almost_equal(avg.isel(time=0), 276.152, 3)

    def test_all_neglons(self):
        ds = xr.open_dataset(self.nc_file_neglons)

        avg = average.average_shape(ds.tasmax, self.southern_qc_geojson)

        # Average temperature at surface for region in January (time=0)
        np.testing.assert_array_almost_equal(avg.isel(time=0), 269.257, 3)

    # 2D lat/lon grids are buggy with current xesmf
    # def test_rotated_pole_with_time(self):
    #     ds = xr.open_dataset(self.lons_2d_nc_file)

    #     avg = average.average_shape(ds.rename(vertices='bounds'), self.eastern_canada_geojson)

    def test_average_multiregions(self):
        ds = xr.open_dataset(self.nc_file)
        regions = gpd.read_file(self.multi_regions_geojson).set_index("id")
        avg = average.average_shape(ds.tas, shape=regions)
        np.testing.assert_array_almost_equal(
            avg.isel(time=0), [268.620, 278.290, 277.863], decimal=3
        )
        np.testing.assert_array_equal(avg.geom, ["Québec", "Europe", "Newfoundland"])

    def test_non_overlapping_regions(self):
        ds = xr.open_dataset(self.nc_file_neglons)
        regions = gpd.read_file(self.meridian_geojson)

        with pytest.raises(ValueError):
            average.average_shape(ds.tasmax, shape=regions)


class TestAverageOverDims:
    nc_file = get_file("cmip5/tas_Amon_CanESM2_rcp85_r1i1p1_200701-200712.nc")

    def test_average_no_dims(self):
        ds = xr.open_dataset(self.nc_file)

        with pytest.raises(InvalidParameterValue) as exc:
            average.average_over_dims(ds)
        assert str(exc.value) == "At least one dimension for averaging must be provided"

    def test_average_one_dim(self):
        ds = xr.open_dataset(self.nc_file)

        avg_ds = average.average_over_dims(ds, ["latitude"])

        # time has not been averaged
        assert len(avg_ds.time) == 12

        # lat has been averaged over
        assert "lat" not in avg_ds.dims

    def test_average_two_dims(self):
        ds = xr.open_dataset(self.nc_file)

        avg_ds = average.average_over_dims(ds, ["latitude", "time"])

        # time has been averaged over
        assert "time" not in avg_ds.dims

        # lat has been averaged over
        assert "lat" not in avg_ds.dims

    def test_average_wrong_dim(self):
        ds = xr.open_dataset(self.nc_file)

        with pytest.raises(InvalidParameterValue) as exc:
            average.average_over_dims(ds, ["wrong", "latitude"])
        assert (
            str(exc.value)
            == "Dimensions for averaging must be one of ['time', 'level', 'latitude', 'longitude']"
        )

    def test_undetected_dim(self):
        ds = xr.open_dataset(self.nc_file)

        with pytest.raises(InvalidParameterValue) as exc:
            average.average_over_dims(ds, ["level", "time"])
        assert (
            str(exc.value)
            == "Requested dimensions were not found in input dataset: {'level'}."
        )

    def test_average_undetected_dim_ignore(self):
        ds = xr.open_dataset(self.nc_file)

        # exception should not be raised as ignore_undetected_dims set to True
        avg_ds = average.average_over_dims(
            ds, ["level", "time"], ignore_undetected_dims=True
        )

        # time has been averaged over
        assert "time" not in avg_ds.dims

    def test_average_wrong_format(self):
        ds = xr.open_dataset(self.nc_file)

        with pytest.raises(InvalidParameterValue) as exc:
            average.average_over_dims(ds, [0, "time"])
        assert (
            str(exc.value)
            == "Dimensions for averaging must be one of ['time', 'level', 'latitude', 'longitude']"
        )<|MERGE_RESOLUTION|>--- conflicted
+++ resolved
@@ -55,13 +55,9 @@
 
         # With multiple polygons
         poly = gpd.read_file(self.meridian_multi_geojson)
-<<<<<<< HEAD
+
         avg = average.average_shape(ds, poly).tas
-        np.testing.assert_array_almost_equal(avg.isel(time=0), 280.67990737)
-=======
-        avg = average.average_shape(ds.tas, poly)
         np.testing.assert_array_almost_equal(avg.isel(time=0), 280.965, 3)
->>>>>>> 04b2e488
 
     def test_no_wraps(self, tmp_netcdf_filename):
         ds = xr.open_dataset(self.nc_file)
