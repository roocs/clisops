import os
import tempfile
from pathlib import Path

import pytest
from jinja2 import Template

from clisops.utils import get_file

ROOCS_CFG = Path(tempfile.gettempdir(), "roocs.ini").as_posix()
TESTS_HOME = Path(__file__).parent.absolute().as_posix()
DEFAULT_CMIP5_ARCHIVE_BASE = Path(
    TESTS_HOME, "mini-esgf-data/test_data/badc/cmip5/data"
).as_posix()
REAL_C3S_CMIP5_ARCHIVE_BASE = "/gws/nopw/j04/cp4cds1_vol1/data/"
DEFAULT_CMIP6_ARCHIVE_BASE = Path(
    TESTS_HOME, "mini-esgf-data/test_data/badc/cmip6/data"
).as_posix()

# This is now only required for json files
XCLIM_TESTS_DATA = Path(TESTS_HOME, "xclim-testdata/testdata").as_posix()
MINI_ESGF_CACHE_DIR = Path.home() / ".mini-esgf-data"
MINI_ESGF_MASTER_DIR = os.path.join(MINI_ESGF_CACHE_DIR, "master")


def write_roocs_cfg():
    cfg_templ = """
    [project:cmip5]
    base_dir = {{ base_dir }}/test_data/badc/cmip5/data/cmip5

    [project:cmip6]
    base_dir = {{ base_dir }}/test_data/badc/cmip6/data/CMIP6

    [project:cordex]
    base_dir = {{ base_dir }}/test_data/badc/cordex/data/cordex

    [project:c3s-cmip5]
    base_dir = {{ base_dir }}/test_data/gws/nopw/j04/cp4cds1_vol1/data/c3s-cmip5

    [project:c3s-cmip6]
    base_dir = {{ base_dir }}/test_data/badc/cmip6/data/CMIP6

    [project:c3s-cordex]
    base_dir = {{ base_dir }}/test_data/gws/nopw/j04/cp4cds1_vol1/data/c3s-cordex
    """
    cfg = Template(cfg_templ).render(base_dir=MINI_ESGF_MASTER_DIR)
    with open(ROOCS_CFG, "w") as fp:
        fp.write(cfg)

    # point to roocs cfg in environment
    os.environ["ROOCS_CONFIG"] = ROOCS_CFG


def cmip5_archive_base():
    if "CMIP5_ARCHIVE_BASE" in os.environ:
        return Path(os.environ["CMIP5_ARCHIVE_BASE"]).as_posix()
    return DEFAULT_CMIP5_ARCHIVE_BASE


def cmip6_archive_base():
    if "CMIP6_ARCHIVE_BASE" in os.environ:
        return Path(os.environ["CMIP6_ARCHIVE_BASE"]).as_posix()
    return DEFAULT_CMIP6_ARCHIVE_BASE


CMIP5_ARCHIVE_BASE = cmip5_archive_base()

CMIP5_ZOSTOGA = Path(
    MINI_ESGF_CACHE_DIR,
    "master/test_data/badc/cmip5/data/cmip5/output1/INM/inmcm4/rcp45/mon/ocean/Omon/r1i1p1/latest/zostoga/zostoga_Omon_inmcm4_rcp45_r1i1p1_200601-210012.nc",
).as_posix()

CMIP5_TAS = Path(
    MINI_ESGF_CACHE_DIR,
    "master/test_data/badc/cmip5/data/cmip5/output1/MOHC/HadGEM2-ES/rcp85/mon/atmos/Amon/r1i1p1/latest/tas/*.nc",
).as_posix()

CMIP5_RH = Path(
    MINI_ESGF_CACHE_DIR,
    "master/test_data/badc/cmip5/data/cmip5/output1/MOHC/HadGEM2-ES/historical/mon/land/Lmon/r1i1p1/latest/rh/*.nc",
).as_posix()

CMIP6_ARCHIVE_BASE = cmip6_archive_base()

CMIP6_RLDS = Path(
    MINI_ESGF_CACHE_DIR,
    "master/test_data/badc/cmip6/data/CMIP6/CMIP/IPSL/IPSL-CM6A-LR/historical/r1i1p1f1/Amon/rlds/gr/v20180803/rlds_Amon_IPSL-CM6A-LR_historical_r1i1p1f1_gr_185001-201412.nc",
).as_posix()

CMIP6_RLDS_ONE_TIME_STEP = Path(
    MINI_ESGF_CACHE_DIR,
    "master/test_data/badc/cmip6/data/CMIP6/CMIP/IPSL/IPSL-CM6A-LR/historical/r1i1p1f1/Amon/rlds/gr/v20180803/rlds_Amon_IPSL-CM6A-LR_historical_r1i1p1f1_gr_185001.nc",
).as_posix()

CMIP6_MRSOFC = Path(
    MINI_ESGF_CACHE_DIR,
    "master/test_data/badc/cmip6/data/CMIP6/ScenarioMIP/IPSL/IPSL-CM6A-LR/ssp119/r1i1p1f1/fx/mrsofc/gr/v20190410"
    "/mrsofc_fx_IPSL-CM6A-LR_ssp119_r1i1p1f1_gr.nc",
).as_posix()

CMIP6_SICONC = Path(
    MINI_ESGF_CACHE_DIR,
    "master/test_data/badc/cmip6/data/CMIP6/CMIP/CCCma/CanESM5/historical/r1i1p1f1/SImon/siconc/gn/latest/siconc_SImon_CanESM5_historical_r1i1p1f1_gn_185001-201412.nc",
).as_posix()

CMIP6_SICONC_DAY = Path(
    MINI_ESGF_CACHE_DIR,
    "master/test_data/badc/cmip6/data/CMIP6/CMIP/CCCma/CanESM5/historical/r1i1p1f1/SIday/siconc/gn/v20190429/siconc_SIday_CanESM5_historical_r1i1p1f1_gn_18500101-20141231.nc",
).as_posix()

CMIP6_TA = Path(
    MINI_ESGF_CACHE_DIR,
    "master/test_data/badc/cmip6/data/CMIP6/ScenarioMIP/MIROC/MIROC6/ssp119/r1i1p1f1/Amon/ta/gn/files/d20190807/ta_Amon_MIROC6_ssp119_r1i1p1f1_gn_201501-202412.nc",
).as_posix()

C3S_CORDEX_PSL = Path(
    MINI_ESGF_CACHE_DIR,
    "master/test_data/group_workspaces/jasmin2/cp4cds1/vol1/data/c3s-cordex/output/EUR-11/IPSL/MOHC-HadGEM2-ES/rcp85/r1i1p1/IPSL-WRF381P/v1/day/psl/v20190212/*.nc",
).as_posix()

C3S_CMIP5_TSICE = Path(
    REAL_C3S_CMIP5_ARCHIVE_BASE,
    "c3s-cmip5/output1/NCC/NorESM1-ME/rcp60/mon/seaIce/OImon/r1i1p1/tsice/v20120614/*.nc",
).as_posix()

C3S_CMIP5_TOS = Path(
    REAL_C3S_CMIP5_ARCHIVE_BASE,
    "c3s-cmip5/output1/BCC/bcc-csm1-1-m/historical/mon/ocean/Omon/r1i1p1/tos/v20120709/*.nc",
).as_posix()


CMIP6_TOS = Path(
    MINI_ESGF_CACHE_DIR,
    "master/test_data/badc/cmip6/data/CMIP6/CMIP/MPI-M/MPI-ESM1-2-LR/historical/r1i1p1f1/Omon/tos/gn/v20190710/tos_Omon_MPI-ESM1-2-LR_historical_r1i1p1f1_gn_185001-186912.nc",
).as_posix()


<<<<<<< HEAD
# test daatsets used for regridding tests - one time step, full lat/lon
# cmip6 atmosphere grid
# x-res = 2.0
CMIP6_TAS_ONE_TIME_STEP = Path(
    MINI_ESGF_CACHE_DIR,
    "master/test_data/badc/cmip6/data/CMIP6/CMIP/CAS/FGOALS-g3/historical/r1i1p1f1/Amon/tas/gn/v20190818/tas_Amon_FGOALS-g3_historical_r1i1p1f1_gn_185001.nc",
).as_posix()

# cmip6 ocean grids
# x-res = 0.90
=======
>>>>>>> 0a9f036a
CMIP6_TOS_ONE_TIME_STEP = Path(
    MINI_ESGF_CACHE_DIR,
    "master/test_data/badc/cmip6/data/CMIP6/CMIP/MPI-M/MPI-ESM1-2-HR/historical/r1i1p1f1/Omon/tos/gn/v20190710/tos_Omon_MPI-ESM1-2-HR_historical_r1i1p1f1_gn_185001.nc",
).as_posix()<|MERGE_RESOLUTION|>--- conflicted
+++ resolved
@@ -135,7 +135,6 @@
 ).as_posix()
 
 
-<<<<<<< HEAD
 # test daatsets used for regridding tests - one time step, full lat/lon
 # cmip6 atmosphere grid
 # x-res = 2.0
@@ -146,8 +145,6 @@
 
 # cmip6 ocean grids
 # x-res = 0.90
-=======
->>>>>>> 0a9f036a
 CMIP6_TOS_ONE_TIME_STEP = Path(
     MINI_ESGF_CACHE_DIR,
     "master/test_data/badc/cmip6/data/CMIP6/CMIP/MPI-M/MPI-ESM1-2-HR/historical/r1i1p1f1/Omon/tos/gn/v20190710/tos_Omon_MPI-ESM1-2-HR_historical_r1i1p1f1_gn_185001.nc",
