<<<<<<< HEAD
=======
import cf_xarray as cfxr
>>>>>>> eda66390
import numpy as np
import pytest
import xarray as xr
from pkg_resources import parse_version
from roocs_grids import get_grid_file

import clisops.utils.dataset_utils as clidu
<<<<<<< HEAD
from clisops.core.regrid import XESMF_MINIMUM_VERSION

from .._common import CMIP6_SICONC, CMIP6_UNSTR_ICON_A

try:
    import xesmf

    if parse_version(xesmf.__version__) < parse_version(XESMF_MINIMUM_VERSION):
        raise ImportError
except ImportError:
    xesmf = None

XESMF_IMPORT_MSG = (
    f"xESMF >= {XESMF_MINIMUM_VERSION} is needed for regridding functionalities."
=======

from .._common import (
    C3S_CORDEX_AFR_TAS,
    C3S_CORDEX_ANT_SFC_WIND,
    CMIP6_GFDL_EXTENT,
    CMIP6_IITM_EXTENT,
    CMIP6_OCE_HALO_CNRM,
    CMIP6_SICONC,
    CMIP6_TAS_ONE_TIME_STEP,
    CMIP6_TOS_ONE_TIME_STEP,
    CMIP6_UNSTR_ICON_A,
    CORDEX_TAS_ONE_TIMESTEP,
>>>>>>> eda66390
)


def test_add_day():
    da = xr.open_dataset(CMIP6_SICONC, use_cftime=True)
    date = "2012-02-29T00:00:00"

    new_date = clidu.adjust_date_to_calendar(da, date, "forwards")

    assert new_date == "2012-03-01T00:00:00"


def test_sub_day():
    da = xr.open_dataset(CMIP6_SICONC, use_cftime=True)
    date = "2012-02-30T00:00:00"

    new_date = clidu.adjust_date_to_calendar(da, date, "backwards")

    assert new_date == "2012-02-28T00:00:00"


def test_invalid_day():
    da = xr.open_dataset(CMIP6_SICONC, use_cftime=True)
    date = "2012-02-29T00:00:00"

    with pytest.raises(Exception) as exc:
        clidu.adjust_date_to_calendar(da, date, "odd")
    assert (
        str(exc.value)
        == "Invalid value for direction: odd. This should be either 'backwards' to indicate subtracting a day or 'forwards' for adding a day."
    )


def test_date_out_of_expected_range():
    da = xr.open_dataset(CMIP6_SICONC, use_cftime=True)
    date = "2012-00-01T00:00:00"

    with pytest.raises(Exception) as exc:
        clidu.adjust_date_to_calendar(da, date, "forwards")
    assert (
        str(exc.value) == "Invalid input 0 for month. Expected value between 1 and 12."
    )


<<<<<<< HEAD
def test_add_hor_CF_coord_attrs():
    "Test function to add standard attributes to horizontal coordinate variables."
    # Create basic dataset
    ds = xr.Dataset(
        data_vars={},
        coords={
            "lat": (["lat"], np.ones(1)),
            "lon": (["lon"], np.ones(1)),
            "lat_bnds": (["lat", "bnds"], np.ones((1, 2))),
            "lon_bnds": (["lon", "bnds"], np.ones((1, 2))),
        },
    )

    # Ensuring attributes have been added
    ds = clidu.add_hor_CF_coord_attrs(ds=ds)
    assert ds["lat"].attrs["bounds"] == "lat_bnds"
    assert ds["lon"].attrs["bounds"] == "lon_bnds"
    assert ds["lat"].attrs["units"] == "degrees_north"
    assert ds["lon"].attrs["units"] == "degrees_east"
    assert ds["lat"].attrs["axis"] == "Y"
    assert ds["lon"].attrs["axis"] == "X"
    assert ds["lat"].attrs["standard_name"] == "latitude"
    assert ds["lon"].attrs["standard_name"] == "longitude"

    # Ensuring attributes have been updated (and conflicting ones overwritten)
    ds["lat"].attrs["bounds"] = "lat_b"
    ds["lon"].attrs["standard_name"] = "lon"
    ds["lat_bnds"].attrs["custom"] = "custom"
    ds = clidu.add_hor_CF_coord_attrs(ds=ds, keep_attrs=True)
    assert ds["lat"].attrs["bounds"] == "lat_bnds"
    assert ds["lon"].attrs["bounds"] == "lon_bnds"
    assert ds["lat"].attrs["units"] == "degrees_north"
    assert ds["lon"].attrs["units"] == "degrees_east"
    assert ds["lat"].attrs["axis"] == "Y"
    assert ds["lon"].attrs["axis"] == "X"
    assert ds["lat"].attrs["standard_name"] == "latitude"
    assert ds["lon"].attrs["standard_name"] == "longitude"
    assert ds["lat_bnds"].attrs["custom"] == "custom"

    # Incorrect coordinate variable name supplied should lead to a KeyError
    with pytest.raises(KeyError) as exc:
        ds = clidu.add_hor_CF_coord_attrs(ds, lat="latitude")
    assert (
        str(exc.value)
        == "'Not all specified coordinate variables exist in the dataset.'"
    )


@pytest.mark.skipif(xesmf is None, reason=XESMF_IMPORT_MSG)
def test_reformat_xESMF_to_CF():
    "Test reformat operation reformat_xESMF_to_CF"
    # Use xesmf utility function to create dataset with global grid
    ds = xesmf.util.grid_global(5.0, 5.0)

    # It should have certain variables defined
    assert all([coord in ds for coord in ["lat", "lon", "lat_b", "lon_b"]])
    assert all([dim in ds.dims for dim in ["x", "y", "x_b", "y_b"]])

    # Reformat
    ds.attrs["xesmf"] = xesmf.__version__
    ds_ref = clidu.reformat_xESMF_to_CF(ds=ds, keep_attrs=True)
    assert all([coord in ds_ref for coord in ["lat", "lon", "lat_bnds", "lon_bnds"]])
    assert all([dim in ds_ref.dims for dim in ["lat", "lon", "bnds"]])
    assert ds_ref.attrs["xesmf"] == xesmf.__version__


def test_reformat_SCRIP_to_CF():
    "Test reformat operation reformat_SCRIP_to_CF"
    # Load dataset in SCRIP format (using roocs_grids)
    ds = xr.open_dataset(get_grid_file("2pt5deg"))

    # It should have certain variables defined
    assert all(
        [
            coord in ds
            for coord in [
                "grid_center_lat",
                "grid_center_lon",
                "grid_corner_lat",
                "grid_corner_lon",
                "grid_dims",
                "grid_area",
                "grid_imask",
            ]
        ]
    )
    assert all([dim in ds.dims for dim in ["grid_corners", "grid_size", "grid_rank"]])

    # Reformat
    ds_ref = clidu.reformat_SCRIP_to_CF(ds=ds, keep_attrs=True)
    assert all([coord in ds_ref for coord in ["lat", "lon", "lat_bnds", "lon_bnds"]])
    assert all([dim in ds_ref.dims for dim in ["lat", "lon", "bnds"]])
    assert ds_ref.attrs["Conventions"] == "SCRIP"


def test_detect_shape_regular():
    "Test detect_shape function for a regular grid"
    # Load dataset
    ds = xr.open_dataset(get_grid_file("0pt25deg_era5_lsm"))

    # Detect shape
    nlat, nlon, ncells = clidu.detect_shape(
        ds, lat="latitude", lon="longitude", grid_type="regular_lat_lon"
    )

    # Assertion
    assert nlat == 721
    assert nlon == 1440
    assert ncells == nlat * nlon


def test_detect_shape_irregular():
    "Test detect_shape function for an irregular grid"
    # Load dataset
    ds = xr.open_dataset(CMIP6_UNSTR_ICON_A, use_cftime=True)

    # Detect shape
    nlat, nlon, ncells = clidu.detect_shape(
        ds, lat="latitude", lon="longitude", grid_type="irregular"
    )

    # Assertion
    assert nlat == ncells
    assert nlon == ncells
    assert ncells == 20480


@pytest.mark.skipif(xesmf is None, reason=XESMF_IMPORT_MSG)
def test_detect_format():
    "Test detect_format function"
    # Load/Create datasets in SCRIP, CF and xESMF format
    ds_cf = xr.open_dataset(get_grid_file("0pt25deg_era5_lsm"))
    ds_scrip = xr.open_dataset(get_grid_file("0pt25deg_era5"))
    ds_xesmf = xesmf.util.grid_global(5.0, 5.0)

    # Assertion
    assert clidu.detect_format(ds_cf) == "CF"
    assert clidu.detect_format(ds_scrip) == "SCRIP"
    assert clidu.detect_format(ds_xesmf) == "xESMF"
=======
def test_detect_coordinate_and_bounds():
    "Test detect_bounds and detect_coordinate functions."
    ds_a = xr.open_mfdataset(C3S_CORDEX_AFR_TAS, use_cftime=True, combine="by_coords")
    ds_b = xr.open_mfdataset(
        C3S_CORDEX_ANT_SFC_WIND, use_cftime=True, combine="by_coords"
    )
    ds_c = xr.open_dataset(CMIP6_UNSTR_ICON_A)
    ds_d = xr.open_dataset(CMIP6_OCE_HALO_CNRM)

    # check lat, lon are found
    lat_a = clidu.detect_coordinate(ds_a, "latitude")
    lon_a = clidu.detect_coordinate(ds_a, "longitude")
    lat_b = clidu.detect_coordinate(ds_b, "latitude")
    lon_b = clidu.detect_coordinate(ds_b, "longitude")
    lat_c = clidu.detect_coordinate(ds_c, "latitude")
    lon_c = clidu.detect_coordinate(ds_c, "longitude")
    lat_d = clidu.detect_coordinate(ds_d, "latitude")
    lon_d = clidu.detect_coordinate(ds_d, "longitude")

    # assert the correct variables have been found
    assert lat_a == "lat"
    assert lon_a == "lon"
    assert lat_b == "lat"
    assert lon_b == "lon"
    assert lat_c == "latitude"
    assert lon_c == "longitude"
    assert lat_d == "lat"
    assert lon_d == "lon"

    # assert detected bounds
    assert clidu.detect_bounds(ds_a, lat_a) == "lat_vertices"
    assert clidu.detect_bounds(ds_a, lon_a) == "lon_vertices"
    assert clidu.detect_bounds(ds_b, lat_b) is None
    assert clidu.detect_bounds(ds_b, lon_b) is None
    assert clidu.detect_bounds(ds_c, lat_c) == "latitude_bnds"
    assert clidu.detect_bounds(ds_c, lon_c) == "longitude_bnds"
    assert clidu.detect_bounds(ds_d, lat_d) == "lat_bnds"
    assert clidu.detect_bounds(ds_d, lon_d) == "lon_bnds"

    # test that latitude and longitude are still found when they are data variables
    # reset coords sets lat and lon as data variables
    ds_a = ds_a.reset_coords([lat_a, lon_a])
    ds_b = ds_b.reset_coords([lat_b, lon_b])
    ds_c = ds_c.reset_coords([lat_c, lon_c])
    ds_d = ds_d.reset_coords([lat_d, lon_d])
    assert lat_a == clidu.detect_coordinate(ds_a, "latitude")
    assert lon_a == clidu.detect_coordinate(ds_a, "longitude")
    assert lat_b == clidu.detect_coordinate(ds_b, "latitude")
    assert lon_b == clidu.detect_coordinate(ds_b, "longitude")
    assert lat_c == clidu.detect_coordinate(ds_c, "latitude")
    assert lon_c == clidu.detect_coordinate(ds_c, "longitude")
    assert lat_d == clidu.detect_coordinate(ds_d, "latitude")
    assert lon_d == clidu.detect_coordinate(ds_d, "longitude")


def test_detect_gridtype():
    "Test the function detect_gridtype"
    ds_a = xr.open_dataset(CMIP6_UNSTR_ICON_A, use_cftime=True)
    ds_b = xr.open_dataset(CMIP6_TOS_ONE_TIME_STEP, use_cftime=True)
    ds_c = xr.open_dataset(CMIP6_TAS_ONE_TIME_STEP, use_cftime=True)
    assert (
        clidu.detect_gridtype(
            ds_a,
            lat="latitude",
            lon="longitude",
            lat_bnds="latitude_bnds",
            lon_bnds="longitude_bnds",
        )
        == "unstructured"
    )
    assert (
        clidu.detect_gridtype(
            ds_b,
            lat="latitude",
            lon="longitude",
            lat_bnds="vertices_latitude",
            lon_bnds="vertices_longitude",
        )
        == "curvilinear"
    )
    assert (
        clidu.detect_gridtype(
            ds_c, lat="lat", lon="lon", lat_bnds="lat_bnds", lon_bnds="lon_bnds"
        )
        == "regular_lat_lon"
    )


def test_crosses_0_meridian():
    "Test the _crosses_0_meridian function"
    # Case 1 - longitude crossing 180° meridian
    lon = np.arange(160.0, 200.0, 1.0)

    # convert to [-180, 180], min and max now suggest 0-meridian crossing
    lon = np.where(lon > 180, lon - 360, lon)

    da = xr.DataArray(dims=["x"], coords={"x": lon})
    assert not clidu._crosses_0_meridian(da["x"])

    # Case 2 - regional dataset ranging [315 .. 66] but for whatever reason not defined on
    #          [-180, 180] longitude frame
    ds = xr.open_dataset(CORDEX_TAS_ONE_TIMESTEP)
    assert np.isclose(ds["lon"].min(), 0, atol=0.1)
    assert np.isclose(ds["lon"].max(), 360, atol=0.1)

    # Convert to -180, 180 frame and confirm crossing 0-meridian
    ds, ll, lu = clidu.cf_convert_between_lon_frames(ds, (-180, 180))
    assert np.isclose(ds["lon"].min(), -45.4, atol=0.1)
    assert np.isclose(ds["lon"].max(), 66.1, atol=0.1)
    assert clidu._crosses_0_meridian(ds["lon"])


def test_convert_interval_between_lon_frames():
    "Test the helper function _convert_interval_between_lon_frames"
    # Convert from 0,360 to -180,180 longitude frame and vice versa
    assert clidu._convert_interval_between_lon_frames(20, 60) == (20, 60)
    assert clidu._convert_interval_between_lon_frames(190, 200) == (-170, -160)
    assert clidu._convert_interval_between_lon_frames(-20, -90) == (270, 340)

    # Exception when crossing 0°- or 180°-meridian
    with pytest.raises(
        Exception,
        match="Cannot convert longitude interval if it includes the 0°- or 180°-meridian.",
    ):
        clidu._convert_interval_between_lon_frames(170, 300)
    with pytest.raises(
        Exception,
        match="Cannot convert longitude interval if it includes the 0°- or 180°-meridian.",
    ):
        clidu._convert_interval_between_lon_frames(-30, 10)


def test_convert_lon_frame_bounds():
    "Test the function cf_convert_between_lon_frames"
    # Load tutorial dataset defined on [200,330]
    ds = xr.tutorial.open_dataset("air_temperature")
    assert ds["lon"].min() == 200.0
    assert ds["lon"].max() == 330.0

    # Create bounds
    dsb = ds.cf.add_bounds("lon")

    # Convert to other lon frame
    conv, ll, lu = clidu.cf_convert_between_lon_frames(dsb, (-180, 180))

    assert conv["lon"].values[0] == -160.0
    assert conv["lon"].values[-1] == -30.0

    # Check bounds are containing the respective cell centers
    assert np.all(conv["lon"].values[:] > conv["lon_bounds"].values[0, :])
    assert np.all(conv["lon"].values[:] < conv["lon_bounds"].values[1, :])

    # Convert only lon_interval
    conv, ll, lu = clidu.cf_convert_between_lon_frames(dsb, (-180, -10))

    assert conv["lon"].min() == 200.0
    assert conv["lon"].max() == 330.0
    assert ll == 180.0
    assert lu == 350.0


def test_convert_lon_frame_shifted_bounds():
    ds = xr.open_dataset(CMIP6_GFDL_EXTENT, use_cftime=True)

    # confirm shifted frame
    assert np.isclose(ds["lon"].min(), -300.0, atol=0.5)
    assert np.isclose(ds["lon"].max(), 60.0, atol=0.5)

    # convert to [-180, 180]
    ds_a, ll, lu = clidu.cf_convert_between_lon_frames(ds, (-180, 180))
    assert (ll, lu) == (-180, 180)
    assert np.isclose(ds_a["lon"].min(), -180.0, atol=0.5)
    assert np.isclose(ds_a["lon"].max(), 180.0, atol=0.5)
    assert np.isclose(ds_a["lon_bnds"].min(), -180.0, atol=0.5)
    assert np.isclose(ds_a["lon_bnds"].max(), 180.0, atol=0.5)

    # convert to [0, 360]
    ds_b, ll, lu = clidu.cf_convert_between_lon_frames(ds, (0, 360))
    assert (ll, lu) == (0, 360)
    assert np.isclose(ds_b["lon"].min(), 0.0, atol=0.5)
    assert np.isclose(ds_b["lon"].max(), 360.0, atol=0.5)
    assert np.isclose(ds_b["lon_bnds"].min(), 0.0, atol=0.5)
    assert np.isclose(ds_b["lon_bnds"].max(), 360.0, atol=0.5)

    # convert intermediate result to [0, 360]
    ds_c, ll, lu = clidu.cf_convert_between_lon_frames(ds_a, (0, 360))
    assert (ll, lu) == (0, 360)
    assert np.isclose(ds_c["lon"].min(), 0.0, atol=0.5)
    assert np.isclose(ds_c["lon"].max(), 360.0, atol=0.5)
    assert np.isclose(ds_c["lon_bnds"].min(), 0.0, atol=0.5)
    assert np.isclose(ds_c["lon_bnds"].max(), 360.0, atol=0.5)

    # convert intermediate result to [-180, 180]
    ds_d, ll, lu = clidu.cf_convert_between_lon_frames(ds_a, (-180, 180))
    assert (ll, lu) == (-180, 180)
    assert np.isclose(ds_d["lon"].min(), -180.0, atol=0.5)
    assert np.isclose(ds_d["lon"].max(), 180.0, atol=0.5)
    assert np.isclose(ds_d["lon_bnds"].min(), -180.0, atol=0.5)
    assert np.isclose(ds_d["lon_bnds"].max(), 180.0, atol=0.5)

    # assert projection coordinate sorted
    assert np.all(ds_d["x"].values[1:] - ds_d["x"].values[:-1] > 0.0)
    assert np.all(ds_c["x"].values[1:] - ds_c["x"].values[:-1] > 0.0)


def test_convert_lon_frame_shifted_no_bounds():
    ds = xr.open_dataset(CMIP6_IITM_EXTENT, use_cftime=True)

    # confirm shifted frame
    assert np.isclose(ds["longitude"].min(), -280.0, atol=1.0)
    assert np.isclose(ds["longitude"].max(), 80.0, atol=1.0)

    # convert to [-180, 180]
    ds_a, ll, lu = clidu.cf_convert_between_lon_frames(ds, (-180, 180))
    assert (ll, lu) == (-180, 180)
    assert np.isclose(ds_a["longitude"].min(), -180.0, atol=1.0)
    assert np.isclose(ds_a["longitude"].max(), 180.0, atol=1.0)

    # convert to [0, 360]
    ds_b, ll, lu = clidu.cf_convert_between_lon_frames(ds, (0, 360))
    assert (ll, lu) == (0, 360)
    assert np.isclose(ds_b["longitude"].min(), 0.0, atol=1.0)
    assert np.isclose(ds_b["longitude"].max(), 360.0, atol=1.0)

    # convert intermediate result to [0, 360]
    ds_c, ll, lu = clidu.cf_convert_between_lon_frames(ds_a, (0, 360))
    assert (ll, lu) == (0, 360)
    assert np.isclose(ds_c["longitude"].min(), 0.0, atol=1.0)
    assert np.isclose(ds_c["longitude"].max(), 360.0, atol=1.0)

    # convert intermediate result to [-180, 180]
    ds_d, ll, lu = clidu.cf_convert_between_lon_frames(ds_a, (-180, 180))
    assert (ll, lu) == (-180, 180)
    assert np.isclose(ds_d["longitude"].min(), -180.0, atol=1.0)
    assert np.isclose(ds_d["longitude"].max(), 180.0, atol=1.0)

    # assert projection coordinate sorted
    assert np.all(ds_d["x"].values[1:] - ds_d["x"].values[:-1] > 0.0)
    assert np.all(ds_c["x"].values[1:] - ds_c["x"].values[:-1] > 0.0)


# todo: add a few more tests of cf_convert_lon_frame using xe.util functions to create regional and global datasets
>>>>>>> eda66390
<|MERGE_RESOLUTION|>--- conflicted
+++ resolved
@@ -1,7 +1,4 @@
-<<<<<<< HEAD
-=======
 import cf_xarray as cfxr
->>>>>>> eda66390
 import numpy as np
 import pytest
 import xarray as xr
@@ -9,10 +6,7 @@
 from roocs_grids import get_grid_file
 
 import clisops.utils.dataset_utils as clidu
-<<<<<<< HEAD
 from clisops.core.regrid import XESMF_MINIMUM_VERSION
-
-from .._common import CMIP6_SICONC, CMIP6_UNSTR_ICON_A
 
 try:
     import xesmf
@@ -24,7 +18,7 @@
 
 XESMF_IMPORT_MSG = (
     f"xESMF >= {XESMF_MINIMUM_VERSION} is needed for regridding functionalities."
-=======
+)
 
 from .._common import (
     C3S_CORDEX_AFR_TAS,
@@ -37,7 +31,6 @@
     CMIP6_TOS_ONE_TIME_STEP,
     CMIP6_UNSTR_ICON_A,
     CORDEX_TAS_ONE_TIMESTEP,
->>>>>>> eda66390
 )
 
 
@@ -82,7 +75,6 @@
     )
 
 
-<<<<<<< HEAD
 def test_add_hor_CF_coord_attrs():
     "Test function to add standard attributes to horizontal coordinate variables."
     # Create basic dataset
@@ -222,7 +214,8 @@
     assert clidu.detect_format(ds_cf) == "CF"
     assert clidu.detect_format(ds_scrip) == "SCRIP"
     assert clidu.detect_format(ds_xesmf) == "xESMF"
-=======
+
+
 def test_detect_coordinate_and_bounds():
     "Test detect_bounds and detect_coordinate functions."
     ds_a = xr.open_mfdataset(C3S_CORDEX_AFR_TAS, use_cftime=True, combine="by_coords")
@@ -464,5 +457,4 @@
     assert np.all(ds_c["x"].values[1:] - ds_c["x"].values[:-1] > 0.0)
 
 
-# todo: add a few more tests of cf_convert_lon_frame using xe.util functions to create regional and global datasets
->>>>>>> eda66390
+# todo: add a few more tests of cf_convert_lon_frame using xe.util functions to create regional and global datasets