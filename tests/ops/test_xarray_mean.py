--- conflicted
+++ resolved
@@ -105,12 +105,8 @@
         CMIP5_TAS,
         combine="by_coords",
         use_cftime=True,
-<<<<<<< HEAD
-    ).load()
-=======
         drop_variables=["time_bnds"],
     )
->>>>>>> 9b5d4907
     ds_tas_mean = ds.tas.mean(dim="lat", keep_attrs=True)
     ds_mean = ds.mean(dim="lat", keep_attrs=True)
 
