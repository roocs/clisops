<<<<<<< HEAD
import numpy as np
import pytest
=======
>>>>>>> 139c87ca
import xarray as xr
from numpy import array, nan

from tests._common import CMIP5_TAS

<<<<<<< HEAD
nan = np.nan
nat = np.datetime64("NaT")


def test_xarray_da_mean_skipna_true_float():
    da = xr.DataArray(np.array([10.0, 10.0, 10.0, 10.0, 10.0, nan, nan, nan, nan, nan]))
=======

def test_xarray_da_mean_skipna_true():
    da = xr.DataArray(array([10.0, 10.0, 10.0, 10.0, 10.0, nan, nan, nan, nan, nan]))
>>>>>>> 139c87ca
    mean = da.mean(skipna=True)
    assert mean != 2
    assert mean == 10
    # skips nans out completely - does not include them when calculating the average


# By default, only skips missing values for float dtypes;
# other dtypes either do not have a sentinel missing value (int) or skipna=True
# has not been implemented (object, datetime64 or timedelta64)
def test_xarray_da_mean_skipna_none_float():
    da = xr.DataArray(np.array([10.0, 10.0, 10.0, 10.0, 10.0, nan, nan, nan, nan, nan]))
    mean = da.mean(skipna=None)
    assert mean == 10


def test_xarray_da_mean_skipna_false():
    da = xr.DataArray(array([10.0, 10.0, 10.0, 10.0, 10.0, nan, nan, nan, nan, nan]))
    mean = da.mean(skipna=False)
    assert mean != 1
    # result is nan


<<<<<<< HEAD
def test_xarray_da_mean_skipna_true_int():
    da = xr.DataArray(np.array([10, 10, 10, 10, 10, None, None, None, None, None]))
    mean = da.mean(skipna=True)
    assert mean != 2
    assert mean == 10


def test_xarray_da_mean_skipna_false_int():
    da = xr.DataArray(np.array([10, 10, 10, 10, 10, None, None, None, None, None]))
    with pytest.raises(TypeError):
        da.mean(skipna=False)


# would expect this to give the same result  as false, but it gives the same result as true
def test_xarray_da_mean_skipna_none_int():
    da = xr.DataArray(np.array([10, 10, 10, 10, 10, None, None, None, None, None]))
    mean = da.mean(skipna=None)
    assert mean == 10


# nan is a float so means the whole array becomes a float array if nan is used
# means results would the same as above
def test_xarray_da_mean_skipna_true_int_masked():
    x = np.array([10, 10, 10, 10, 10, -1, -1, -1, -1, -1])
    da = xr.DataArray(np.ma.masked_array(x, mask=[0, 0, 0, 0, 0, 1, 1, 1, 1, 1]))
    mean = da.mean(skipna=True)
    assert mean != 2
    assert mean == 10


def test_xarray_da_mean_skipna_int_none_masked():
    x = np.array([10, 10, 10, 10, 10, -1, -1, -1, -1, -1])
    da = xr.DataArray(np.ma.masked_array(x, mask=[0, 0, 0, 0, 0, 1, 1, 1, 1, 1]))
=======
def test_xarray_da_mean_skipna_none():
    da = xr.DataArray(array([10.0, 10.0, 10.0, 10.0, 10.0, nan, nan, nan, nan, nan]))
>>>>>>> 139c87ca
    mean = da.mean(skipna=None)
    assert mean != 2
    assert mean == 10


def test_xarray_da_mean_skipna_int_false_masked():
    x = np.array([10, 10, 10, 10, 10, -1, -1, -1, -1, -1])
    da = xr.DataArray(np.ma.masked_array(x, mask=[0, 0, 0, 0, 0, 1, 1, 1, 1, 1]))
    mean = da.mean(skipna=False)
    assert mean != 10
    # result in nan


def test_xarray_da_mean_skipna_true_datetime():
    date = np.datetime64("2010-04-09")
    da = xr.DataArray(np.array([date, date, date, date, date, nat, nat, nat, nat, nat]))
    mean = da.mean(skipna=True)
    assert mean == np.datetime64("2010-04-09")
    # skips nans out completely - does not include them when calculating the average


def test_xarray_da_mean_skipna_none_datetime():
    date = np.datetime64("2010-04-09")
    da = xr.DataArray(np.array([date, date, date, date, date, nat, nat, nat, nat, nat]))
    mean = da.mean(skipna=None)
    assert mean == np.datetime64("2010-04-09")


def test_xarray_da_mean_skipna_false_datetime():
    date = np.datetime64("2010-04-09")
    da = xr.DataArray(np.array([date, date, date, date, date, nat, nat, nat, nat, nat]))
    mean = da.mean(skipna=False)
    assert mean != np.datetime64("2010-04-09")
    # result is nat


def test_xarray_da_mean_keep_attrs_true(load_esgf_test_data):
    ds = xr.open_mfdataset(
        CMIP5_TAS,
        combine="by_coords",
        use_cftime=True,
    )
    ds_tas_mean = ds.tas.mean(dim="lat", keep_attrs=True)
    ds_mean = ds.mean(dim="lat", keep_attrs=True)

    assert ds.tas.attrs == ds_tas_mean.attrs
    assert ds.attrs == ds_mean.attrs


def test_xarray_da_mean_keep_attrs_false(load_esgf_test_data):
    ds = xr.open_mfdataset(
        CMIP5_TAS,
        combine="by_coords",
        use_cftime=True,
    )
    ds_tas_mean = ds.tas.mean(dim="time", keep_attrs=False)
    ds_mean = ds.mean(dim="time", keep_attrs=False)

    assert ds_tas_mean.attrs == {}
    assert ds_mean.attrs == {}<|MERGE_RESOLUTION|>--- conflicted
+++ resolved
@@ -1,25 +1,15 @@
-<<<<<<< HEAD
 import numpy as np
 import pytest
-=======
->>>>>>> 139c87ca
 import xarray as xr
 from numpy import array, nan
 
 from tests._common import CMIP5_TAS
 
-<<<<<<< HEAD
-nan = np.nan
 nat = np.datetime64("NaT")
 
 
-def test_xarray_da_mean_skipna_true_float():
-    da = xr.DataArray(np.array([10.0, 10.0, 10.0, 10.0, 10.0, nan, nan, nan, nan, nan]))
-=======
-
 def test_xarray_da_mean_skipna_true():
     da = xr.DataArray(array([10.0, 10.0, 10.0, 10.0, 10.0, nan, nan, nan, nan, nan]))
->>>>>>> 139c87ca
     mean = da.mean(skipna=True)
     assert mean != 2
     assert mean == 10
@@ -30,7 +20,7 @@
 # other dtypes either do not have a sentinel missing value (int) or skipna=True
 # has not been implemented (object, datetime64 or timedelta64)
 def test_xarray_da_mean_skipna_none_float():
-    da = xr.DataArray(np.array([10.0, 10.0, 10.0, 10.0, 10.0, nan, nan, nan, nan, nan]))
+    da = xr.DataArray(array([10.0, 10.0, 10.0, 10.0, 10.0, nan, nan, nan, nan, nan]))
     mean = da.mean(skipna=None)
     assert mean == 10
 
@@ -42,23 +32,22 @@
     # result is nan
 
 
-<<<<<<< HEAD
 def test_xarray_da_mean_skipna_true_int():
-    da = xr.DataArray(np.array([10, 10, 10, 10, 10, None, None, None, None, None]))
+    da = xr.DataArray(array([10, 10, 10, 10, 10, None, None, None, None, None]))
     mean = da.mean(skipna=True)
     assert mean != 2
     assert mean == 10
 
 
 def test_xarray_da_mean_skipna_false_int():
-    da = xr.DataArray(np.array([10, 10, 10, 10, 10, None, None, None, None, None]))
+    da = xr.DataArray(array([10, 10, 10, 10, 10, None, None, None, None, None]))
     with pytest.raises(TypeError):
         da.mean(skipna=False)
 
 
 # would expect this to give the same result  as false, but it gives the same result as true
 def test_xarray_da_mean_skipna_none_int():
-    da = xr.DataArray(np.array([10, 10, 10, 10, 10, None, None, None, None, None]))
+    da = xr.DataArray(array([10, 10, 10, 10, 10, None, None, None, None, None]))
     mean = da.mean(skipna=None)
     assert mean == 10
 
@@ -73,13 +62,8 @@
     assert mean == 10
 
 
-def test_xarray_da_mean_skipna_int_none_masked():
-    x = np.array([10, 10, 10, 10, 10, -1, -1, -1, -1, -1])
-    da = xr.DataArray(np.ma.masked_array(x, mask=[0, 0, 0, 0, 0, 1, 1, 1, 1, 1]))
-=======
 def test_xarray_da_mean_skipna_none():
     da = xr.DataArray(array([10.0, 10.0, 10.0, 10.0, 10.0, nan, nan, nan, nan, nan]))
->>>>>>> 139c87ca
     mean = da.mean(skipna=None)
     assert mean != 2
     assert mean == 10
@@ -95,7 +79,7 @@
 
 def test_xarray_da_mean_skipna_true_datetime():
     date = np.datetime64("2010-04-09")
-    da = xr.DataArray(np.array([date, date, date, date, date, nat, nat, nat, nat, nat]))
+    da = xr.DataArray(array([date, date, date, date, date, nat, nat, nat, nat, nat]))
     mean = da.mean(skipna=True)
     assert mean == np.datetime64("2010-04-09")
     # skips nans out completely - does not include them when calculating the average
@@ -103,14 +87,14 @@
 
 def test_xarray_da_mean_skipna_none_datetime():
     date = np.datetime64("2010-04-09")
-    da = xr.DataArray(np.array([date, date, date, date, date, nat, nat, nat, nat, nat]))
+    da = xr.DataArray(array([date, date, date, date, date, nat, nat, nat, nat, nat]))
     mean = da.mean(skipna=None)
     assert mean == np.datetime64("2010-04-09")
 
 
 def test_xarray_da_mean_skipna_false_datetime():
     date = np.datetime64("2010-04-09")
-    da = xr.DataArray(np.array([date, date, date, date, date, nat, nat, nat, nat, nat]))
+    da = xr.DataArray(array([date, date, date, date, date, nat, nat, nat, nat, nat]))
     mean = da.mean(skipna=False)
     assert mean != np.datetime64("2010-04-09")
     # result is nat
