--- conflicted
+++ resolved
@@ -70,7 +70,6 @@
     assert mean == 10
 
 
-<<<<<<< HEAD
 def test_xarray_da_mean_skipna_int_false_masked():
     x = np.array([10, 10, 10, 10, 10, -1, -1, -1, -1, -1])
     da = xr.DataArray(np.ma.masked_array(x, mask=[0, 0, 0, 0, 0, 1, 1, 1, 1, 1]))
@@ -102,10 +101,7 @@
     # result is nat
 
 
-def test_xarray_da_mean_keep_attrs_true(cmip5_tas):
-=======
 def test_xarray_da_mean_keep_attrs_true(load_esgf_test_data):
->>>>>>> 99325ebe
     ds = xr.open_mfdataset(
         CMIP5_TAS,
         combine="by_coords",
