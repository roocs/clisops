import os
import random
from pathlib import Path
from typing import Union

import numpy as np
import pytest
import xarray as xr
from roocs_utils.exceptions import InvalidParameterValue
from roocs_utils.parameter import area_parameter, time_parameter
from roocs_utils.parameter.param_utils import (
    level_interval,
    level_series,
    time_components,
    time_interval,
    time_series,
)

<<<<<<< HEAD
from _common import (
    C3S_CMIP5_TSICE,
    CMIP5_MRSOS_MULTIPLE_TIME_STEPS,
    CMIP5_RH,
    CMIP5_TAS,
    CMIP5_WRONG_CF_UNITS,
    CMIP5_ZOSTOGA,
    CMIP6_AREACELLO,
    CMIP6_FILLVALUE,
    CMIP6_MRSOFC,
    CMIP6_RLDS,
    CMIP6_RLDS_ONE_TIME_STEP,
    CMIP6_RLUS_ONE_TIME_STEP,
    CMIP6_SFTOF,
    CMIP6_SICONC,
    CMIP6_SICONC_DAY,
    CMIP6_TA,
    CMIP6_TAS_DAY,
    CMIP6_TASMIN,
    CMIP6_TOS,
    CMIP6_TOS_CNRM,
    CMIP6_TOS_ONE_TIME_STEP,
    ATLAS_v0_CMIP6,
    ATLAS_v0_CORDEX_NAM,
    ATLAS_v1_CMIP5,
    ATLAS_v1_EOBS,
    ATLAS_v1_EOBS_GRID,
    ATLAS_v1_ERA5,
    _check_output_nc,
    assert_vars_equal,
)
=======
>>>>>>> 5834d0cb
from clisops import CONFIG
from clisops.ops.subset import Subset, subset
from clisops.utils.dataset_utils import determine_lon_lat_range
from clisops.utils.output_utils import _format_time  # noqa


def _load_ds(fpath: Union[str, Path]):
    if isinstance(fpath, (str, Path)):
        if str(fpath).endswith("*.nc"):
            return xr.open_mfdataset(fpath)
        else:
            return xr.open_dataset(fpath)
    return xr.open_mfdataset(fpath)


def test_subset_no_params(tmpdir, check_output_nc, nimbus):
    """Test subset without area param."""
    result = subset(
        ds=nimbus.fetch("cmip5/tas_Amon_HadGEM2-ES_rcp85_r1i1p1_200512-203011.nc"),
        output_dir=tmpdir,
        output_type="nc",
        file_namer="simple",
    )
    check_output_nc(result)


def test_subset_time(nimbus, tmpdir, check_output_nc):
    """Tests clisops subset function with a time subset."""
    result = subset(
        ds=nimbus.fetch("cmip5/tas_Amon_HadGEM2-ES_rcp85_r1i1p1_200512-203011.nc"),
        time=time_interval("2005-01-01T00:00:00", "2020-12-30T00:00:00"),
        area=(0, -90.0, 360.0, 90.0),
        output_dir=tmpdir,
        output_type="nc",
        file_namer="simple",
    )
    check_output_nc(result)


def test_subset_args_as_parameter_classes(nimbus, tmpdir, check_output_nc):
    """Tests clisops subset function with a time subset with the arguments as parameter classes from roocs-utils."""

    time = time_parameter.TimeParameter(
        time_interval("2000-01-01T00:00:00", "2020-12-30T00:00:00")
    )
    area = area_parameter.AreaParameter((0, -90.0, 360.0, 90.0))

    result = subset(
        ds=nimbus.fetch("cmip5/tas_Amon_HadGEM2-ES_rcp85_r1i1p1_200512-203011.nc"),
        time=time,
        area=area,
        output_dir=tmpdir,
        output_type="nc",
        file_namer="simple",
    )
    check_output_nc(result)


@pytest.mark.parametrize(
    "dset",
    [
        "ATLAS_v1_CMIP5",
        "ATLAS_v1_EOBS",
        "ATLAS_v1_ERA5",
        "ATLAS_v0_CORDEX_NAM",
        "ATLAS_v0_CMIP6",
    ],
)
def test_subset_ATLAS_datasets(tmpdir, dset, check_output_nc, mini_esgf_data):
    """Test temporal and spatial subset for several ATLAS datasets."""
    time = time_parameter.TimeParameter(
        time_interval("2000-01-01T00:00:00", "2020-12-30T00:00:00")
    )
    area = area_parameter.AreaParameter((0, -90.0, 360.0, 90.0))

    result = subset(
        ds=mini_esgf_data[dset],
        time=time,
        area=area,
        output_dir=tmpdir,
        output_type="nc",
        file_namer="simple",
    )
    check_output_nc(result)


def test_subset_invalid_time(nimbus, tmpdir):
    """Tests subset with invalid time param."""
    with pytest.raises(InvalidParameterValue):
        subset(
            ds=nimbus.fetch("cmip5/tas_Amon_HadGEM2-ES_rcp85_r1i1p1_200512-203011.nc"),
            time=time_interval("yesterday", "2020-12-30T00:00:00"),
            area=(0, -90.0, 360.0, 90.0),
            output_dir=tmpdir,
            output_type="nc",
            file_namer="simple",
        )


def test_subset_ds_is_none(tmpdir):
    """Tests subset with ds=None."""
    with pytest.raises(InvalidParameterValue):
        subset(
            ds=None,  # noqa
            time=time_interval("2020-01-01T00:00:00", "2020-12-30T00:00:00"),
            area=(0, -90.0, 360.0, 90.0),
            output_dir=tmpdir,
        )


def test_subset_no_ds(tmpdir):
    """Tests subset with no dataset provided."""
    with pytest.raises(TypeError):
        subset(
            time=time_interval("2020-01-01T00:00:00", "2020-12-30T00:00:00"),
            area=(0, -90.0, 360.0, 90.0),
            output_dir=tmpdir,
        )  # noqa


def test_subset_area_simple_file_name(nimbus, tmpdir, check_output_nc):
    """Tests clisops subset function with an area subset (simple file name)."""
    result = subset(
        ds=nimbus.fetch("cmip5/tas_Amon_HadGEM2-ES_rcp85_r1i1p1_200512-203011.nc"),
        area=(0.0, 10.0, 10.0, 65.0),
        output_dir=tmpdir,
        output_type="nc",
        file_namer="simple",
    )
    check_output_nc(result)


def test_subset_area_project_file_name_atlas(tmpdir, check_output_nc, mini_esgf_data):
    """Tests clisops subset function with an area subset (derived file name)."""
    result = subset(
        ds=mini_esgf_data["ATLAS_v1_EOBS_GRID"],
        area=(0.0, 10.0, 10.0, 65.0),
        output_dir=tmpdir,
        output_type="nc",
        file_namer="standard",
    )
    check_output_nc(result, "t_E-OBS_no-expt_mon_19500101-19500101.nc")


def test_subset_area_project_file_name(nimbus, tmpdir, check_output_nc):
    """Tests clisops subset function with an area subset (derived file name)."""
    result = subset(
        ds=nimbus.fetch("cmip5/tas_Amon_HadGEM2-ES_rcp85_r1i1p1_200512-203011.nc"),
        area=(0.0, 10.0, 10.0, 65.0),
        output_dir=tmpdir,
        output_type="nc",
        file_namer="standard",
    )
    check_output_nc(result, "tas_mon_HadGEM2-ES_rcp85_r1i1p1_20051216-20301116.nc")


def test_subset_invalid_area(nimbus, tmpdir):
    """Tests subset with invalid area param."""
    with pytest.raises(InvalidParameterValue):
        subset(
            ds=nimbus.fetch("cmip5/tas_Amon_HadGEM2-ES_rcp85_r1i1p1_200512-203011.nc"),
            area=("zero", 49.0, 10.0, 65.0),
            output_dir=tmpdir,
        )


def test_subset_with_time_and_area(nimbus, tmpdir):
    """Tests clisops subset function with time and area subsets.

    On completion:
    - assert all dimensions have been reduced.
    """
    start_time, end_time = "2019-01-16", "2020-12-16"
    bbox = (0.0, -80, 170.0, 65.0)

    outputs = subset(
        ds=nimbus.fetch("cmip5/tas_Amon_HadGEM2-ES_rcp85_r1i1p1_200512-203011.nc"),
        time=time_interval(start_time, end_time),
        area=bbox,
        output_dir=tmpdir,
        output_type="xarray",
    )

    ds = outputs[0]

    assert _format_time(ds.time.values.min()) == start_time
    assert _format_time(ds.time.values.max()) == end_time

    assert ds.lon.values.tolist() == [0]
    assert ds.lat.values.tolist() == [35]


def test_subset_4D_data_all_argument_permutations(tmpdir, mini_esgf_data):
    """Tests clisops subset function with:
    - no args (collection only)
    - time only
    - level only
    - bbox only
    - time + level
    - time + bbox
    - level + bbox
    - time + level + bbox

    On completion:
    - Check the shape of the response

    """
    # Found in file:
    # times = ("2015-01-16 12", "MANY MORE", "2024-12-16 12") [120]
    # plevs = (100000, 92500, 85000, 70000, 60000, 50000, 40000, 30000, 25000,
    #          20000, 15000, 10000, 7000, 5000, 3000, 2000, 1000, 500, 100) [19]
    # lats = (-88.9277353522959, -25.9141861518467, 37.1202943109788) [3]
    # lons = (0, 63.28125, 126.5625, 189.84375, 253.125, 316.40625) [6]

    # Requested subset
    time_input = time_interval("2022-01-01", "2022-06-01")
    level_input = level_interval(1000, 1000)
    bbox_input = (0.0, -80, 170.0, 65.0)

    # Define a set of inputs and the resulting shape expected
    test_inputs = [
        ["coll only", (None, None, None)],
        ["time only", (time_input, None, None)],
        ["level only", (None, level_input, None)],
        ["bbox only", (None, None, bbox_input)],
        ["time & level", (time_input, level_input, None)],
        ["time & bbox", (time_input, None, bbox_input)],
        ["level & bbox", (None, level_input, bbox_input)],
        ["time, level & bbox", (time_input, level_input, bbox_input)],
    ]

    # Full data shape
    initial_shape = [120, 19, 3, 6]

    # Test each set of inputs, check the output shape (slice) is correct
    for _, inputs in test_inputs:
        expected_shape = initial_shape[:]
        tm, level, bbox = inputs

        if tm:
            expected_shape[0] = 5
        if level:
            expected_shape[1] = 1
        if bbox:
            expected_shape[2:4] = 2, 3

        outputs = subset(
            ds=mini_esgf_data["CMIP6_TA"],
            time=tm,
            area=bbox,
            level=level,
            output_dir=tmpdir,
            output_type="xarray",
        )

        ds = outputs[0]
        assert ds.ta.shape == tuple(expected_shape)


def test_subset_with_multiple_files_tas(tmpdir, check_output_nc, mini_esgf_data):
    """Tests with multiple tas files"""
    result = subset(
        ds=mini_esgf_data["CMIP5_TAS"],
        time=time_interval("2001-01-01T00:00:00", "2020-12-30T00:00:00"),
        area=(0.0, 0.0, 10.0, 65.0),
        output_dir=tmpdir,
        output_type="nc",
        file_namer="simple",
    )
    check_output_nc(result)


def test_subset_with_multiple_files_zostoga(tmpdir, check_output_nc, mini_esgf_data):
    """Tests with multiple zostoga files"""
    result = subset(
        ds=mini_esgf_data["CMIP5_ZOSTOGA"],
        time=time_interval("2000-01-01T00:00:00", "2020-12-30T00:00:00"),
        output_dir=tmpdir,
        output_type="nc",
        file_namer="simple",
    )
    check_output_nc(result)


def test_subset_with_multiple_files_rh(tmpdir, check_output_nc, mini_esgf_data):
    """Tests with multiple rh files"""
    result = subset(
        ds=mini_esgf_data["CMIP5_RH"],
        time=time_interval("2005-01-01T00:00:00", "2020-12-30T00:00:00"),
        area=(0, -90.0, 360.0, 90.0),
        output_dir=tmpdir,
        output_type="nc",
        file_namer="simple",
    )
    check_output_nc(result)


def test_subset_with_tas_series(tmpdir, tas_series, check_output_nc):
    """Test with tas_series fixture"""
    result = subset(
        ds=tas_series(["20", "22", "25"]),
        time=time_interval("2000-07-01T00:00:00", "2020-12-30T00:00:00"),
        output_dir=tmpdir,
        output_type="nc",
        file_namer="simple",
    )
    check_output_nc(result)


def test_time_slices_in_subset_tas(mini_esgf_data):
    start_time, end_time = "2001-01-01T00:00:00", "2200-12-30T00:00:00"

    time_slices = [
        ("2005-12-16", "2040-03-16"),
        ("2040-04-16", "2074-07-16"),
        ("2074-08-16", "2108-10-16"),
        ("2108-11-16", "2143-02-16"),
        ("2143-03-16", "2177-06-16"),
        ("2177-07-16", "2199-12-16"),
    ]

    config_max_file_size = CONFIG["clisops:write"]["file_size_limit"]
    temp_max_file_size = "10KB"
    CONFIG["clisops:write"]["file_size_limit"] = temp_max_file_size

    outputs = subset(
        ds=mini_esgf_data["CMIP5_TAS"],
        time=time_interval(start_time, end_time),
        area=(0.0, 5.0, 50.0, 90.0),
        output_type="xarray",
        file_namer="simple",
    )
    CONFIG["clisops:write"]["file_size_limit"] = config_max_file_size

    assert _format_time(outputs[0].time.values.min()) >= start_time
    assert _format_time(outputs[-1].time.values.max()) <= end_time

    count = 0
    for _ in outputs:
        assert _format_time(outputs[count].time.values.min()) >= time_slices[count][0]
        assert _format_time(outputs[count].time.values.max()) >= time_slices[count][1]
        count += 1


def test_time_slices_in_subset_rh(mini_esgf_data):
    start_time, end_time = "2001-01-01T00:00:00", "2200-12-30T00:00:00"

    time_slices = [
        ("2001-01-16", "2002-09-16"),
        ("2002-10-16", "2004-06-16"),
        ("2004-07-16", "2005-11-16"),
    ]

    config_max_file_size = CONFIG["clisops:write"]["file_size_limit"]
    temp_max_file_size = "10KB"
    CONFIG["clisops:write"]["file_size_limit"] = temp_max_file_size
    outputs = subset(
        ds=mini_esgf_data["CMIP5_RH"],
        time=time_interval(start_time, end_time),
        area=(0.0, 5.0, 50.0, 90.0),
        output_type="xarray",
        file_namer="simple",
    )
    CONFIG["clisops:write"]["file_size_limit"] = config_max_file_size

    assert _format_time(outputs[0].time.values.min()) >= start_time
    assert _format_time(outputs[-1].time.values.max()) <= end_time

    count = 0
    for _ in outputs:
        assert _format_time(outputs[count].time.values.min()) >= time_slices[count][0]
        assert _format_time(outputs[count].time.values.max()) >= time_slices[count][1]
        count += 1


# area can be a few degrees out
def test_area_within_area_subset(mini_esgf_data):
    area = (0.0, 10.0, 175.0, 90.0)

    outputs = subset(
        ds=mini_esgf_data["CMIP5_TAS"],
        time=time_interval("2001-01-01T00:00:00", "2200-12-30T00:00:00"),
        area=area,
        output_type="xarray",
        file_namer="simple",
    )

    ds = outputs[0]
    assert area[0] <= ds.lon.data <= area[2]
    assert area[1] <= ds.lat.data <= area[3]


def test_area_within_area_subset_cmip6(mini_esgf_data):
    area = (20.0, 10.0, 250.0, 90.0)

    outputs = subset(
        ds=mini_esgf_data["CMIP6_RLDS"],
        time=time_interval("2001-01-01T00:00:00", "2002-12-30T00:00:00"),
        area=area,
        output_type="xarray",
    )

    ds = outputs[0]

    assert area[0] <= ds.lon.data <= area[2]
    assert area[1] <= ds.lat.data <= area[3]
    assert ds.lon.data[0] == 250
    assert np.isclose(ds.lat.data[0], 36.76056)


def test_subset_with_lat_lon_single_values(mini_esgf_data):
    """Creates subset where lat and lon only have one value. Then
    subsets that. This tests that the `lat_bnds` and `lon_bnds`
    are not being reversed by the `_check_desc_coords` function in
    `clisops.core.subset`.
    """
    area = (20.0, 10.0, 250.0, 90.0)

    outputs = subset(
        ds=mini_esgf_data["CMIP6_RLDS"],
        time=time_interval("2001-01-01T00:00:00", "2002-12-30T00:00:00"),
        area=area,
        output_type="xarray",
    )

    ds = outputs[0]

    outputs2 = subset(
        ds=ds,
        time=time_interval("2001-01-01T00:00:00", "2002-12-30T00:00:00"),
        area=area,
        output_type="xarray",
    )

    ds2 = outputs2[0]
    assert len(ds2.lat) == 1
    assert len(ds2.lon) == 1


def test_area_within_area_subset_chunked(mini_esgf_data):
    start_time, end_time = "2001-01-01T00:00:00", "2200-12-30T00:00:00"
    area = (0.0, 10.0, 175.0, 90.0)

    config_max_file_size = CONFIG["clisops:write"]["file_size_limit"]
    temp_max_file_size = "10KB"
    CONFIG["clisops:write"]["file_size_limit"] = temp_max_file_size
    outputs = subset(
        ds=mini_esgf_data["CMIP5_TAS"],
        time=time_interval(start_time, end_time),
        area=area,
        output_type="xarray",
        file_namer="simple",
    )
    CONFIG["clisops:write"]["file_size_limit"] = config_max_file_size

    for ds in outputs:
        assert area[0] <= ds.lon.data <= area[2]
        assert area[1] <= ds.lat.data <= area[3]


def test_subset_level(nimbus):
    """Tests clisops subset function with a level subset."""
    # Levels are: 100000, ..., 100
    cmip6_o3 = nimbus.fetch(
        "cmip6/o3_Amon_GFDL-ESM4_historical_r1i1p1f1_gr1_185001-194912.nc",
    )

    ds = _load_ds(cmip6_o3)

    result1 = subset(
        ds=cmip6_o3, level=level_interval("100000/100"), output_type="xarray"
    )

    np.testing.assert_array_equal(result1[0].o3.values, ds.o3.values)

    result2 = subset(ds=cmip6_o3, level=level_interval("100/100"), output_type="xarray")

    np.testing.assert_array_equal(result2[0].o3.shape, (1200, 1, 2, 3))

    result3 = subset(
        ds=cmip6_o3, level=level_interval("101/-23.234"), output_type="xarray"
    )

    np.testing.assert_array_equal(result3[0].o3.values, result2[0].o3.values)


def test_aux_variables():
    """
    test auxiliary variables are remembered in output dataset
    Have to create a netcdf file with auxiliary variable
    """
    ds = _load_ds("tests/data/test_file.nc")

    assert "do_i_get_written" in ds.variables

    result = subset(
        ds=ds,
        time=time_interval("2005-01-01T00:00:00", "2020-12-30T00:00:00"),
        area=(0.0, 10.0, 10.0, 65.0),
        output_type="xarray",
    )

    assert "do_i_get_written" in result[0].variables


<<<<<<< HEAD
def test_coord_variables_exist(load_esgf_test_data):
=======
@pytest.mark.skipif(Path("/gws").is_dir() is False, reason="data not available")
def test_coord_variables_exist(c3s_cmip5_tsice):
>>>>>>> 5834d0cb
    """
    check coord variables e.g. lat/lon when original data
    is on an irregular grid exist in output dataset
    """
    ds = _load_ds(c3s_cmip5_tsice)

    assert "lat" in ds.coords
    assert "lon" in ds.coords

    result = subset(
        ds=c3s_cmip5_tsice,
        time=time_interval("2005-01-01T00:00:00", "2020-12-30T00:00:00"),
        area=(0.0, 10.0, 10.0, 65.0),
        output_type="xarray",
    )

    assert "lat" in result[0].coords
    assert "lon" in result[0].coords


<<<<<<< HEAD
def test_coord_variables_subsetted_i_j():
=======
@pytest.mark.skipif(Path("/gws").is_dir() is False, reason="data not available")
def test_coord_variables_subsetted_i_j(c3s_cmip5_tsice):
>>>>>>> 5834d0cb
    """
    check coord variables e.g. lat/lon when original data
    is on an irregular grid are subsetted correctly in output dataset
    """
<<<<<<< HEAD
    ds = _load_ds(C3S_CMIP5_TSICE)
=======

    ds = _load_ds(c3s_cmip5_tsice)
>>>>>>> 5834d0cb

    assert "lat" in ds.coords
    assert "lon" in ds.coords
    assert "i" in ds.dims
    assert "j" in ds.dims

    area = (50, -65.0, 250.0, 65.0)

    result = subset(
        ds=c3s_cmip5_tsice,
        time=time_interval("2005-01-01T00:00:00", "2020-12-30T00:00:00"),
        area=area,
        output_type="xarray",
    )

    out = result[0].tsice
    assert out.values.shape == (180, 7, 4)

    # all lats and lons (hence i and j) have been dropped in these ranges as they are all masked, only time dim remains
    assert out.where(
        np.logical_and(out.lon < area[0], out.lon > area[2]), drop=True
    ).values.shape == (180, 0, 0)
    assert out.where(
        np.logical_and(out.lat < area[1], out.lat > area[3]), drop=True
    ).values.shape == (180, 0, 0)

    mask1 = ~(np.isnan(out.sel(time=out.time[0])))

    assert np.all(out.lon.values[mask1.values] >= area[0])
    assert np.all(out.lon.values[mask1.values] <= area[2])
    assert np.all(out.lat.values[mask1.values] >= area[1])
    assert np.all(out.lat.values[mask1.values] <= area[3])


<<<<<<< HEAD
def test_coord_variables_subsetted_rlat_rlon():
=======
@pytest.mark.skipif(Path("/gws").is_dir() is False, reason="data not available")
def test_coord_variables_subsetted_rlat_rlon(c3s_cmip5_tos):
>>>>>>> 5834d0cb
    """
    check coord variables e.g. lat/lon when original data
    is on an irregular grid are subsetted correctly in output dataset
    """
<<<<<<< HEAD
    ds = _load_ds(CMIP5_WRONG_CF_UNITS)
=======

    ds = _load_ds(c3s_cmip5_tos)
>>>>>>> 5834d0cb

    assert "lat" in ds.coords
    assert "lon" in ds.coords
    assert "rlat" in ds.dims
    assert "rlon" in ds.dims

    area = (5.0, 10.0, 20.0, 65.0)

    result = subset(
<<<<<<< HEAD
        ds=CMIP5_WRONG_CF_UNITS,
=======
        ds=c3s_cmip5_tos,
>>>>>>> 5834d0cb
        time=time_interval("2005-01-01T00:00:00", "2020-12-30T00:00:00"),
        area=area,
        output_type="xarray",
    )

    out = result[0].zos
    assert out.values.shape == (1, 65, 15)

    # all lats and lons (hence rlat and rlon) have been dropped in these ranges as they are all masked, only time dim remains
    assert out.where(
        np.logical_and(out.lon < area[0], out.lon > area[2]), drop=True
    ).values.shape == (1, 0, 0)
    assert out.where(
        np.logical_and(out.lat < area[1], out.lat > area[3]), drop=True
    ).values.shape == (1, 0, 0)

    mask1 = ~(np.isnan(out.sel(time=out.time[0])))

    assert np.all(out.lon.values[mask1.values] >= area[0])
    assert np.all(out.lon.values[mask1.values] <= area[2])
    assert np.all(out.lat.values[mask1.values] >= area[1])
    assert np.all(out.lat.values[mask1.values] <= area[3])


def test_time_invariant_subset_standard_name(tmpdir, check_output_nc, mini_esgf_data):
    result = subset(
        ds=mini_esgf_data["CMIP6_MRSOFC"],
        area=(5.0, 10.0, 360.0, 90.0),
        output_dir=tmpdir,
        output_type="nc",
        file_namer="standard",
    )

    check_output_nc(result, fname="mrsofc_fx_IPSL-CM6A-LR_ssp119_r1i1p1f1_gr.nc")


def test_longitude_and_latitude_coords_only(tmpdir, check_output_nc, mini_esgf_data):
    """Test subset succeeds when latitude and longitude are coordinates not dims and are not called lat/lon"""
    result = subset(
        ds=mini_esgf_data["CMIP6_TOS"],
        area=(10, -70, 260, 70),
        output_dir=tmpdir,
        output_type="nc",
    )

    check_output_nc(
        result,
        fname="tos_Omon_MPI-ESM1-2-LR_historical_r1i1p1f1_gn_18500116-18691216.nc",
    )


def test_time_invariant_subset_simple_name(tmpdir, check_output_nc, mini_esgf_data):
    result = subset(
        ds=mini_esgf_data["CMIP6_MRSOFC"],
        area=(5.0, 10.0, 360.0, 90.0),
        output_dir=tmpdir,
        output_type="nc",
        file_namer="simple",
    )

    check_output_nc(result)


def test_time_invariant_subset_with_time(mini_esgf_data):
    with pytest.raises(AttributeError) as exc:
        subset(
            ds=mini_esgf_data["CMIP6_MRSOFC"],
            time=time_interval("2005-01-01T00:00:00", "2020-12-30T00:00:00"),
            area=(5.0, 10.0, 360.0, 90.0),
            output_type="xarray",
        )
    assert str(exc.value) == "'Dataset' object has no attribute 'time'"


def test_cross_prime_meridian(tmpdir):
    """Test subset with crossing prime meridian"""
    ds = _load_ds(CMIP6_TAS_DAY)

    result = subset(
        ds=ds,
        area=(-5, 50, 30, 65),
        output_dir=tmpdir,
        output_type="nc",
        file_namer="simple",
    )

    _check_output_nc(result)


<<<<<<< HEAD
def test_do_not_cross_prime_meridian(tmpdir):
    """Test subset without crossing prime meridian"""
    ds = _load_ds(CMIP6_TAS_DAY)
=======
# test it works when not crossing 0 meridian
@pytest.mark.skipif(Path("/badc").is_dir() is False, reason="data not available")
def test_do_not_cross_prime_meridian(tmpdir, check_output_nc):
    ds = _load_ds(
        "/badc/cmip6/data/CMIP6/ScenarioMIP/MIROC/MIROC6/ssp119/r1i1p1f1/day/tas/gn/v20191016"
        "/tas_day_MIROC6_ssp119_r1i1p1f1_gn_20150101-20241231.nc"
    )
>>>>>>> 5834d0cb

    result = subset(
        ds=ds,
        area=(10, 50, 30, 65),
        output_dir=tmpdir,
        output_type="nc",
        file_namer="simple",
    )

    check_output_nc(result)


<<<<<<< HEAD
def test_0_360_no_cross(tmpdir, load_esgf_test_data):
    ds = _load_ds(CMIP6_RLDS_ONE_TIME_STEP)

=======
@pytest.mark.skipif(Path("/badc").is_dir() is False, reason="data not available")
def test_0_360_no_cross(tmpdir, check_output_nc):
    ds = _load_ds(
        "/badc/cmip6/data/CMIP6/CMIP/IPSL/IPSL-CM6A-LR/historical/r1i1p1f1/Amon/rlds/gr/v20180803"
        "/rlds_Amon_IPSL-CM6A-LR_historical_r1i1p1f1_gr_185001-201412.nc"
    )
>>>>>>> 5834d0cb
    result = subset(
        ds=ds,
        area=(10.0, -90.0, 200.0, 90.0),
        output_dir=tmpdir,
        output_type="nc",
        file_namer="simple",
    )

    check_output_nc(result)


def test_0_360_cross(tmpdir, load_esgf_test_data):
    ds = _load_ds(CMIP6_RLDS)

    result = subset(
        ds=ds,
        area=(-50.0, -90.0, 100.0, 90.0),
        output_dir=tmpdir,
        output_type="nc",
        file_namer="simple",
    )
    _check_output_nc(result)


<<<<<<< HEAD
def test_300_60_no_cross(tmpdir):
=======
@pytest.mark.skipif(Path("/badc").is_dir() is False, reason="data not available")
def test_300_60_no_cross(tmpdir, check_output_nc):
>>>>>>> 5834d0cb
    # longitude is -300 to 60
    ds = _load_ds(CMIP6_AREACELLO)

    result = subset(
        ds=ds,
        area=(10.0, -90.0, 50.0, 90.0),
        output_dir=tmpdir,
        output_type="nc",
        file_namer="simple",
    )

    check_output_nc(result)


<<<<<<< HEAD
def test_300_60_cross(tmpdir):
=======
@pytest.mark.skipif(Path("/badc").is_dir() is False, reason="data not available")
def test_300_60_cross(tmpdir, check_output_nc):
>>>>>>> 5834d0cb
    # longitude is -300 to 60
    ds = _load_ds(CMIP6_AREACELLO)

    result = subset(
        ds=ds,
        area=(-100.0, -90.0, 50.0, 90.0),
        output_dir=tmpdir,
        output_type="nc",
        file_namer="simple",
    )

    check_output_nc(result)


def test_roll_positive_real_data(load_esgf_test_data):
    ds = _load_ds(CMIP6_RLUS_ONE_TIME_STEP)

    area = (-50.0, -90.0, 100.0, 90.0)

    result = subset(
        ds=ds,
        area=area,
        output_type="xarray",
    )

    assert result[0].lon.attrs == ds.lon.attrs

    assert area[0] <= all(result[0].lon.values) <= area[2]
    assert area[1] <= all(result[0].lat.values) <= area[3]

    # check array contains expected values
    assert np.array_equal(result[0].lon.values, np.arange(-50, 102.5, 2.5))


def test_roll_positive_mini_data(mini_esgf_data):
    ds = _load_ds(mini_esgf_data["CMIP6_TA"])

    area = (-180.0, -90.0, 120.0, 90.0)

    result = subset(
        ds=ds,
        area=area,
        output_type="xarray",
    )

    assert result[0].lon.attrs == ds.lon.attrs

    assert area[0] <= all(result[0].lon.values) <= area[2]
    assert area[1] <= all(result[0].lat.values) <= area[3]

    # check array contains expected values
    assert np.array_equal(
        result[0].lon.values, [-170.15625, -106.875, -43.59375, 0.0, 63.28125]
    )


def test_lon_alignment_curvilinear_grid():
    ds = _load_ds(CMIP6_SFTOF)

    # Assert lon frame is (0, 360)
    x0, x1, *y = determine_lon_lat_range(
        ds,
        "longitude",
        "latitude",
        "vertices_longitude",
        "vertices_latitude",
        apply_fix=False,
    )
    assert np.isclose(x0, 0.0, atol=0.1)
    assert np.isclose(x1, 360.0, atol=0.1)

    # Define an area with another lon frame (-180, 180)
    area = (-50.0, -90.0, 100.0, 90.0)

    ds_subset = subset(
        ds=ds,
        area=area,
        output_type="xarray",
    )[0]

    # Assert data includes the desired area
    #  (lon_frame was converted to -180, 180 before subsetting)
    # Since it is a curvilinear grid, the minimum longitude is smaller than -50
    #  and the maximum longitude is larger than 100
    x0, x1, *y = determine_lon_lat_range(
        ds_subset,
        "longitude",
        "latitude",
        "longitude_bnds",
        "latitude_bnds",
        apply_fix=False,
    )
    assert np.isclose(x0, -155.0, atol=0.1)
    assert np.isclose(x1, 159.5, atol=0.1)

    # But we can confirm that the majority of points lie between -50 and 100
    #  (in this case more than 2/3 of the points)
    hist = np.histogram(ds_subset["longitude"], bins=(x0, -51, 101, x1))
    assert hist[0][1] > 2 * (hist[0][0] + hist[0][2])


class TestSubset:
    def test_resolve_params(self, nimbus):
        s = Subset(
            ds=nimbus.fetch("cmip5/tas_Amon_HadGEM2-ES_rcp85_r1i1p1_200512-203011.nc"),
            time=time_interval("1999-01-01T00:00:00", "2100-12-30T00:00:00"),
            area=(-5.0, 49.0, 10.0, 65),
            level=level_interval(1000.0, 1000.0),
        )

        assert s.params["start_date"] == "1999-01-01T00:00:00"
        assert s.params["end_date"] == "2100-12-30T00:00:00"
        assert s.params["lon_bnds"] == (-5, 10)
        assert s.params["lat_bnds"] == (49, 65)

    def test_resolve_params_time(self, nimbus):
        s = Subset(
            ds=nimbus.fetch("cmip5/tas_Amon_HadGEM2-ES_rcp85_r1i1p1_200512-203011.nc"),
            time=time_interval("1999-01-01", "2100-12"),
            area=(0, -90, 360, 90),
        )
        assert s.params["start_date"] == "1999-01-01T00:00:00"
        assert s.params["end_date"] == "2100-12-31T23:59:59"

    def test_resolve_params_invalid_time(self, nimbus):
        with pytest.raises(InvalidParameterValue):
            Subset(
                ds=nimbus.fetch(
                    "cmip5/tas_Amon_HadGEM2-ES_rcp85_r1i1p1_200512-203011.nc"
                ),
                time=time_interval("1999-01-01T00:00:00", "maybe tomorrow"),
                area=(0, -90, 360, 90),
            )
        with pytest.raises(InvalidParameterValue):
            Subset(
                ds=nimbus.fetch(
                    "cmip5/tas_Amon_HadGEM2-ES_rcp85_r1i1p1_200512-203011.nc"
                ),
                time=time_interval("", "2100"),
                area=(0, -90, 360, 90),
            )

    def test_resolve_params_area(self, nimbus):
        s = Subset(
            ds=nimbus.fetch("cmip5/tas_Amon_HadGEM2-ES_rcp85_r1i1p1_200512-203011.nc"),
            area=(0, 10, 50, 60),
        )
        assert s.params["lon_bnds"] == (0, 50)
        assert s.params["lat_bnds"] == (10, 60)
        # allow also strings
        s = Subset(
            ds=nimbus.fetch("cmip5/tas_Amon_HadGEM2-ES_rcp85_r1i1p1_200512-203011.nc"),
            area=("0", "10", "50", "60"),
        )
        assert s.params["lon_bnds"] == (0, 50)
        assert s.params["lat_bnds"] == (10, 60)

    def test_map_params_invalid_area(self, nimbus):
        with pytest.raises(InvalidParameterValue):
            Subset(
                ds=nimbus.fetch(
                    "cmip5/tas_Amon_HadGEM2-ES_rcp85_r1i1p1_200512-203011.nc"
                ),
                area=(0, 10, 50),
            )
        with pytest.raises(InvalidParameterValue):
            Subset(
                ds=nimbus.fetch(
                    "cmip5/tas_Amon_HadGEM2-ES_rcp85_r1i1p1_200512-203011.nc"
                ),
                area=("zero", 10, 50, 60),
            )


def test_end_date_nudged_backwards(mini_esgf_data):
    # use no leap dataset
    ds = _load_ds(mini_esgf_data["CMIP6_SICONC_DAY"])

    end_date = "2012-02-29T12:00:00"

    # check end date normally raises an error
    with pytest.raises(ValueError) as exc:
        ds.time.sel(time=slice(None, end_date))
    assert str(exc.value).startswith(
        "invalid day number provided in cftime.DatetimeNoLeap(2012, 2, 29, 12, 0, 0, 0"
    )

    result = subset(
        ds=mini_esgf_data["CMIP6_SICONC_DAY"],
        area=(20, 30.0, 150, 70.0),
        time=time_interval("2000-01-01T12:00:00", end_date),
        output_type="xarray",
    )

    # check end date of result is correct
    assert result[0].time.values[-1].strftime() == "2012-02-28 12:00:00"


def test_start_date_nudged_forwards(mini_esgf_data):
    # use no leap dataset
    ds = _load_ds(mini_esgf_data["CMIP6_SICONC_DAY"])

    start_date = "2012-02-29T12:00:00"

    # check start date normally raises an error
    with pytest.raises(ValueError) as exc:
        ds.time.sel(time=slice(None, start_date))
    assert str(exc.value).startswith(
        "invalid day number provided in cftime.DatetimeNoLeap(2012, 2, 29, 12, 0, 0, 0"
    )

    result = subset(
        ds=mini_esgf_data["CMIP6_SICONC_DAY"],
        area=(20, 30.0, 150, 70.0),
        time=time_interval(start_date, "2014-07-29T12:00:00"),
        output_type="xarray",
    )

    # check start date of result is correct
    assert result[0].time.values[0].strftime() == "2012-03-01 12:00:00"


def test_end_date_nudged_backwards_monthly_data(mini_esgf_data):
    # use no leap dataset
    ds = _load_ds(mini_esgf_data["CMIP6_SICONC"])

    end_date = "2012-02-29T12:00:00"

    # check end date normally raises an error
    with pytest.raises(ValueError) as exc:
        ds.time.sel(time=slice(None, end_date))
    assert str(exc.value).startswith(
        "invalid day number provided in cftime.DatetimeNoLeap(2012, 2, 29, 12, 0, 0, 0"
    )

    result = subset(
        ds=mini_esgf_data["CMIP6_SICONC"],
        area=(20, 30.0, 150, 70.0),
        time=time_interval("2000-01-01T12:00:00", end_date),
        output_type="xarray",
    )

    # check end date of result is correct
    assert result[0].time.values[-1].strftime() == "2012-02-15 00:00:00"


def test_start_date_nudged_backwards_monthly_data(mini_esgf_data):
    # use no leap dataset
    ds = _load_ds(mini_esgf_data["CMIP6_SICONC"])

    start_date = "2012-02-29T12:00:00"

    # check start date normally raises an error
    with pytest.raises(ValueError) as exc:
        ds.time.sel(time=slice(None, start_date))
    assert str(exc.value).startswith(
        "invalid day number provided in cftime.DatetimeNoLeap(2012, 2, 29, 12, 0, 0, 0"
    )

    result = subset(
        ds=mini_esgf_data["CMIP6_SICONC"],
        area=(20, 30.0, 150, 70.0),
        time=time_interval(start_date, "2014-07-29T12:00:00"),
        output_type="xarray",
    )

    # check start date of result is correct
    assert result[0].time.values[0].strftime() == "2012-03-16 12:00:00"


def test_no_lon_in_range(mini_esgf_data):
    with pytest.raises(Exception) as exc:
        subset(
            ds=mini_esgf_data["CMIP6_RLDS_ONE_TIME_STEP"],
            area=(8.37, -90, 8.56, 90),
            time=time_interval("2006-01-01T00:00:00", "2099-12-30T00:00:00"),
            output_type="xarray",
        )

    assert (
        str(exc.value)
        == "There were no valid data points found in the requested subset. Please expand "
        "the area covered by the bounding box, the time period or the level range you have selected."
    )


def test_no_lat_in_range(mini_esgf_data):
    with pytest.raises(Exception) as exc:
        subset(
            ds=mini_esgf_data["CMIP6_RLDS_ONE_TIME_STEP"],
            area=(0, 39.12, 360, 39.26),
            time=time_interval("2006-01-01T00:00:00", "2099-12-30T00:00:00"),
            output_type="xarray",
        )

    assert (
        str(exc.value)
        == "There were no valid data points found in the requested subset. Please expand "
        "the area covered by the bounding box, the time period or the level range you have selected."
    )


def test_no_lat_lon_in_range(mini_esgf_data):
    with pytest.raises(Exception) as exc:
        subset(
            ds=mini_esgf_data["CMIP6_RLDS_ONE_TIME_STEP"],
            area=(8.37, 39.12, 8.56, 39.26),
            time=time_interval("2006-01-01T00:00:00", "2099-12-30T00:00:00"),
            output_type="xarray",
        )

    assert (
        str(exc.value)
        == "There were no valid data points found in the requested subset. Please expand "
        "the area covered by the bounding box, the time period or the level range you have selected."
    )


def test_curvilinear_ds_no_data_in_bbox_real_data():
    ds = _load_ds(CMIP6_TOS_CNRM)
    with pytest.raises(ValueError) as exc:
        subset(
            ds=ds,
            area="1,40,2,4",
            time=time_interval("2021-01-01/2050-12-31"),
            output_type="xarray",
        )
    assert (
        str(exc.value)
        == "There were no valid data points found in the requested subset. Please expand the area covered by the bounding box."
    )


def test_curvilinear_ds_no_data_in_bbox_real_data_swap_lat():
    ds = _load_ds(CMIP6_TOS_CNRM)
    with pytest.raises(ValueError) as exc:
        subset(
            ds=ds,
            area="1,4,2,40",
            time=time_interval("2015-01-01/2050-12-31"),
            output_type="xarray",
        )
    assert (
        str(exc.value)
        == "There were no valid data points found in the requested subset. Please expand the area covered by the bounding box."
    )


def test_curvilinear_ds_no_data_in_bbox(mini_esgf_data):
    with pytest.raises(ValueError) as exc:
        subset(
            ds=mini_esgf_data["CMIP6_TOS_ONE_TIME_STEP"],
            area="1,5,1.2,4",
            time=time_interval("2021-01-01/2050-12-31"),
            output_type="xarray",
        )
    assert (
        str(exc.value)
        == "There were no valid data points found in the requested subset. "
        "Please expand the area covered by the bounding box."
    )


def test_curvilinear_increase_lon_of_bbox(mini_esgf_data):
    result = subset(
        ds=mini_esgf_data["CMIP6_TOS_ONE_TIME_STEP"],
        area="1,40,4,4",
        time=time_interval("2021-01-01/2050-12-31"),
        output_type="xarray",
    )

    assert result


class TestReverseBounds:

    rlds = "CMIP6_RLDS_ONE_TIME_STEP"
    tos = "CMIP6_TOS_ONE_TIME_STEP"

    def test_reverse_lat_regular(self, mini_esgf_data):
        result = subset(
            ds=mini_esgf_data[self.rlds],
            area=(20, -45, 240, 45),
            output_type="xarray",
        )

        result_rev = subset(
            ds=mini_esgf_data[self.rlds],
            area=(20, 45, 240, -45),
            output_type="xarray",
        )

        np.testing.assert_array_equal(result[0].rlds, result_rev[0].rlds)

    def test_reverse_lon_regular(self, mini_esgf_data):
        result = subset(
            ds=mini_esgf_data[self.rlds],
            area=(20, -45, 240, 45),
            output_type="xarray",
        )

        result_rev = subset(
            ds=mini_esgf_data[self.rlds],
            area=(240, -45, 20, 45),
            output_type="xarray",
        )

        np.testing.assert_array_equal(result[0].rlds, result_rev[0].rlds)

    def test_reverse_lon_cross_meridian_regular(self, mini_esgf_data):
        result = subset(
            ds=mini_esgf_data[self.rlds],
            area=(-70, -45, 240, 45),
            output_type="xarray",
        )

        result_rev = subset(
            ds=mini_esgf_data[self.rlds],
            area=(240, -45, -70, 45),
            output_type="xarray",
        )

        np.testing.assert_array_equal(result[0].rlds, result_rev[0].rlds)

    def test_reverse_lat_and_lon_regular(self, mini_esgf_data):
        result = subset(
            ds=mini_esgf_data[self.rlds],
            area=(-70, -45, 240, 45),
            output_type="xarray",
        )

        result_rev = subset(
            ds=mini_esgf_data[self.rlds],
            area=(240, 45, -70, -45),
            output_type="xarray",
        )

        np.testing.assert_array_equal(result[0].rlds, result_rev[0].rlds)

    def test_reverse_lat_curvilinear(self, mini_esgf_data):
        result = subset(
            ds=mini_esgf_data[self.tos],
            area=(20, -45, 240, 45),
            output_type="xarray",
        )

        result_rev = subset(
            ds=mini_esgf_data[self.tos],
            area=(20, 45, 240, -45),
            output_type="xarray",
        )

        np.testing.assert_array_equal(result[0].tos, result_rev[0].tos)

    def test_reverse_lon_curvilinear(self, mini_esgf_data):
        result = subset(
            ds=mini_esgf_data[self.tos],
            area=(20, -45, 240, 45),
            output_type="xarray",
        )

        result_rev = subset(
            ds=mini_esgf_data[self.tos],
            area=(240, -45, 20, 45),
            output_type="xarray",
        )

        np.testing.assert_array_equal(result[0].tos, result_rev[0].tos)

    def test_reverse_lon_cross_meridian_curvilinear(self, mini_esgf_data):
        result = subset(
            ds=mini_esgf_data[self.tos],
            area=(-70, -45, 120, 45),
            output_type="xarray",
        )

        result_rev = subset(
            ds=mini_esgf_data[self.tos],
            area=(120, -45, -70, 45),
            output_type="xarray",
        )

        np.testing.assert_array_equal(result[0].tos, result_rev[0].tos)

    def test_reverse_lat_and_lon_curvilinear(self, mini_esgf_data):
        result = subset(
            ds=mini_esgf_data[self.tos],
            area=(20, -45, 240, 45),
            output_type="xarray",
        )

        result_rev = subset(
            ds=mini_esgf_data[self.tos],
            area=(20, 45, 240, -45),
            output_type="xarray",
        )

        np.testing.assert_array_equal(result[0].tos, result_rev[0].tos)

    def test_reverse_with_desc_lat_lon_regular(self, mini_esgf_data):
        ds = _load_ds(mini_esgf_data[self.rlds])

        result = subset(
            ds=ds,
            area=(20, -45, 240, 45),
            output_type="xarray",
        )

        # make lat and lon descending
        ds_rev = ds.sortby("lat", ascending=False).sortby("lon", ascending=False)

        result_rev = subset(
            ds=ds_rev,
            area=(20, -45, 240, 45),
            output_type="xarray",
        )

        # return lat and lon to ascending
        result_rev = (
            result_rev[0].sortby("lat", ascending=True).sortby("lon", ascending=True)
        )

        np.testing.assert_array_equal(result[0].rlds, result_rev.rlds)

    def test_reverse_with_desc_lat_lon_curvilinear(self, mini_esgf_data):
        ds = _load_ds(mini_esgf_data[self.tos])

        result = subset(
            ds=ds,
            area=(20, -45, 240, 45),
            output_type="xarray",
        )

        # make i and j descending
        ds_rev = ds.sortby("i", ascending=False).sortby("j", ascending=False)

        result_rev = subset(
            ds=ds_rev,
            area=(20, -45, 240, 45),
            output_type="xarray",
        )

        # return lat and lon to ascending
        result_rev = (
            result_rev[0].sortby("i", ascending=True).sortby("j", ascending=True)
        )

        np.testing.assert_array_equal(result[0].tos, result_rev.tos)

    def test_reverse_level(self, nimbus):
        cmip6_o3 = nimbus.fetch(
            "cmip6/o3_Amon_GFDL-ESM4_historical_r1i1p1f1_gr1_185001-194912.nc",
        )

        result = subset(
            ds=cmip6_o3,
            level=level_interval("100000/100"),
            output_type="xarray",
        )

        result_rev = subset(
            ds=cmip6_o3,
            level=level_interval("100/100000"),
            output_type="xarray",
        )

        np.testing.assert_array_equal(result[0].o3, result_rev[0].o3)

    def test_reverse_time(self, mini_esgf_data):
        result = subset(
            ds=mini_esgf_data["CMIP5_TAS"],
            time=time_interval("2021-01-01/2050-12-31"),
            output_type="xarray",
        )

        assert result[0].time.size == 360

        with pytest.raises(ValueError) as exc:
            subset(
                ds=mini_esgf_data["CMIP5_TAS"],
                time=time_interval("2050-12-31/2021-01-01"),
                output_type="xarray",
            )
        assert (
            str(exc.value)
            == 'Start date ("2051-01-16T00:00:00") is after end date ("2020-12-16T00:00:00").'
        )


class TestByValues:

    @staticmethod
    def shuffle(lst):
        l_copy = lst[:]
        random.shuffle(l_copy)
        return l_copy

    @staticmethod
    def assert_vars_equal(var_id, *ds_list, extras=None):
        """Extract variable/DataArray `var_id` from each Dataset in the `ds_list`.

        Check they are all the same by comparing the arrays and common attributes.
        `extras` is an optional list of extra attributes to check.
        """
        if not extras:
            extras = []

        if len(ds_list) == 1:
            raise Exception("Only one Dataset passed to: _ds_var_check()")

        das = [ds[var_id] for ds in ds_list]
        ref_da = das[0]

        # Create a list of attributes to compare
        attrs = ["standard_name", "long_name", "units", "cell_methods"] + extras

        for da in das[1:]:
            assert da.values.tolist() == ref_da.values.tolist()

            for attr in attrs:
                if attr in ref_da.attrs:
                    assert ref_da.attrs[attr] == da.attrs.get(attr)

    def test_subset_level_by_values_all(self, tmpdir, mini_esgf_data):
        all_levels = [
            100000,
            92500,
            85000,
            70000,
            60000,
            50000,
            40000,
            30000,
            25000,
            20000,
            15000,
            10000,
            7000,
            5000,
            3000,
            2000,
            1000,
            500,
            100,
        ]

        shuffled_1 = self.shuffle(all_levels)
        shuffled_2 = self.shuffle(all_levels)

        # Get various outputs and compare they are the same
        ds_list = [
            subset(
                ds=mini_esgf_data["CMIP6_TA"],
                output_dir=tmpdir,
                output_type="xarray",
                level=level,
            )[0]
            for level in [
                None,
                level_series(all_levels),
                level_interval(all_levels[0], all_levels[-1]),
                level_series(list(reversed(all_levels))),
                level_series(shuffled_1),
                level_series(shuffled_2),
            ]
        ]

        self.assert_vars_equal("plev", *ds_list)

    def test_subset_level_by_values_partial(self, tmpdir, mini_esgf_data):
        some_levels = [
            60000,
            50000,
            40000,
            30000,
            25000,
            20000,
            15000,
            10000,
            7000,
            5000,
        ]

        shuffled_1 = self.shuffle(some_levels)
        shuffled_2 = self.shuffle(some_levels)

        # Get various outputs and compare they are the same
        ds_list = [
            subset(
                ds=mini_esgf_data["CMIP6_TA"],
                output_dir=tmpdir,
                output_type="xarray",
                level=level,
            )[0]
            for level in [
                level_series(some_levels),
                level_interval(some_levels[0], some_levels[-1]),
                level_series(list(reversed(some_levels))),
                level_series(shuffled_1),
                level_series(shuffled_2),
            ]
        ]

        self.assert_vars_equal("plev", *ds_list)

    def test_subset_level_by_values_with_gaps(self, tmpdir, mini_esgf_data):
        picked_levels = [60000, 30000, 25000, 20000, 7000, 5000]

        shuffled_1 = self.shuffle(picked_levels)
        shuffled_2 = self.shuffle(picked_levels)

        # Get various outputs and compare they are the same
        ds_list = [
            subset(
                ds=mini_esgf_data["CMIP6_TA"],
                output_dir=tmpdir,
                output_type="xarray",
                level=level,
            )[0]
            for level in [
                level_series(picked_levels),
                level_series(list(reversed(picked_levels))),
                level_series(shuffled_1),
                level_series(shuffled_2),
            ]
        ]

        self.assert_vars_equal("plev", *ds_list)

    def test_subset_level_by_values_and_bbox(self, tmpdir, mini_esgf_data):
        some_levels = [
            60000,
            50000,
            40000,
            30000,
            25000,
            20000,
            15000,
            10000,
            7000,
            5000,
        ]
        area = (20, 30.0, 150, 70.0)

        shuffled_1 = self.shuffle(some_levels)
        shuffled_2 = self.shuffle(some_levels)

        # Get various outputs and compare they are the same
        ds_list = [
            subset(
                ds=mini_esgf_data["CMIP6_TA"],
                output_dir=tmpdir,
                output_type="xarray",
                level=level,
                area=area,
            )[0]
            for level in [
                level_series(some_levels),
                level_interval(some_levels[0], some_levels[-1]),
                level_series(list(reversed(some_levels))),
                level_series(shuffled_1),
                level_series(shuffled_2),
            ]
        ]

        self.assert_vars_equal("plev", *ds_list)

    def test_subset_time_by_values_all(self, tmpdir, mini_esgf_data):
        all_times = [
            str(tm) for tm in xr.open_dataset(mini_esgf_data["CMIP6_TA"]).time.values
        ]

        shuffled_1 = self.shuffle(all_times)
        shuffled_2 = self.shuffle(all_times)

        # Get various outputs and compare they are the same
        ds_list = [
            subset(
                ds=mini_esgf_data["CMIP6_TA"],
                output_dir=tmpdir,
                output_type="xarray",
                time=times,
            )[0]
            for times in [
                None,
                time_series(all_times),
                time_interval(all_times[0], all_times[-1]),
                time_series(list(reversed(all_times))),
                time_series(shuffled_1),
                time_series(shuffled_2),
            ]
        ]

        self.assert_vars_equal("time", *ds_list)

    def test_subset_time_by_values_partial(self, tmpdir, mini_esgf_data):
        all_times = [
            str(tm) for tm in xr.open_dataset(mini_esgf_data["CMIP6_TA"]).time.values
        ]
        some_times = all_times[20:-15]

        shuffled_1 = self.shuffle(some_times)
        shuffled_2 = self.shuffle(some_times)

        # Get various outputs and compare they are the same
        ds_list = [
            subset(
                ds=mini_esgf_data["CMIP6_TA"],
                output_dir=tmpdir,
                output_type="xarray",
                time=times,
            )[0]
            for times in [
                time_interval(some_times[0], some_times[-1]),
                time_series(list(reversed(some_times))),
                time_series(shuffled_1),
                time_series(shuffled_2),
            ]
        ]

        self.assert_vars_equal("time", *ds_list)

    def test_subset_time_by_values_with_gaps(self, tmpdir, mini_esgf_data):
        all_times = [
            str(tm) for tm in xr.open_dataset(mini_esgf_data["CMIP6_TA"]).time.values
        ]
        some_times = [
            all_times[0],
            all_times[100],
            all_times[4],
            all_times[33],
            all_times[9],
        ]

        shuffled_1 = self.shuffle(some_times)
        shuffled_2 = self.shuffle(some_times)

        # Get various outputs and compare they are the same
        ds_list = [
            subset(
                ds=mini_esgf_data["CMIP6_TA"],
                output_dir=tmpdir,
                output_type="xarray",
                time=times,
            )[0]
            for times in [
                time_series(list(reversed(some_times))),
                time_series(shuffled_1),
                time_series(shuffled_2),
            ]
        ]

        self.assert_vars_equal("time", *ds_list)


def test_subset_by_time_components_year_month(tmpdir, mini_esgf_data):
    # times = ("2015-01-16 12", "MANY MORE", "2024-12-16 12") [120]
    tc1 = time_components(year=(2021, 2022), month=["dec", "jan", "feb"])
    tc2 = time_components(year=(2021, 2022), month=[12, 1, 2])

    kwargs = {"output_dir": tmpdir, "output_type": "xarray"}

    for tc in (tc1, tc2):
        ds = subset(mini_esgf_data["CMIP6_TA"], time_components=tc, **kwargs)[0]

        assert set(ds.time.dt.year.values) == {2021, 2022}
        assert set(ds.time.dt.month.values) == {12, 1, 2}


def test_subset_empty(tmpdir, mini_esgf_data):
    # Monthly mean dataset with 360-day calendar
    with pytest.raises(Exception) as exc:
        subset(
            ds=mini_esgf_data["CMIP5_TAS"],
            output_type="nc",
            output_dir=tmpdir,
            time_components="month:12,1,2|day:1,2,3,4,5",
        )
    assert str(exc.value) == "'No timesteps are matching the selection criteria.'"


def test_subset_by_time_components_31_days_360_day(tmpdir, mini_esgf_data):
    # Dataset with 360-day calendar
    tmpdir30 = Path(tmpdir, "ds30")
    tmpdir31 = Path(tmpdir, "ds31")
    os.mkdir(tmpdir30)
    os.mkdir(tmpdir31)

    subset(
        ds=mini_esgf_data["CMIP5_MRSOS_MULTIPLE_TIME_STEPS"],
        output_type="nc",
        output_dir=tmpdir30,
        time_components="month:12,1,2|day:1,2,3,4,5,6,7,8,9,10,11,12,13,14,15,16,17,18,19,20,21,22,23,24,25,26,27,28,29,30",
    )
    subset(
        ds=mini_esgf_data["CMIP5_MRSOS_MULTIPLE_TIME_STEPS"],
        output_type="nc",
        output_dir=tmpdir31,
        time_components="month:12,1,2|day:1,2,3,4,5,6,7,8,9,10,11,12,13,14,15,16,17,18,19,20,21,22,23,24,25,26,27,28,29,30,31",
    )
    ds30 = xr.open_mfdataset(str(tmpdir30) + "/*.nc")
    ds31 = xr.open_mfdataset(str(tmpdir31) + "/*.nc")

    assert ds30.identical(ds31)
    assert ds30.dims["time"] == 8490


def test_subset_by_time_components_month_day(tmpdir, mini_esgf_data):
    # CMIP6_SICONC_DAY: 18500101-20141231 ;  n_times = 60225
    tc1 = time_components(month=["jul"], day=[1, 11, 21])
    tc2 = time_components(month=[7], day=[1, 11, 21])

    kwargs = {"output_dir": tmpdir, "output_type": "xarray"}

    for tc in (tc1, tc2):
        ds = subset(mini_esgf_data["CMIP6_SICONC_DAY"], time_components=tc, **kwargs)[0]

        assert set(ds.time.dt.month.values) == {7}
        assert set(ds.time.dt.day.values) == {1, 11, 21}
        assert len(ds.time.values) == (2014 - 1850 + 1) * 3


def test_subset_by_time_interval_and_components_month_day(tmpdir, mini_esgf_data):
    # CMIP6_SICONC_DAY: 18500101-20141231 ;  n_times = 60225
    ys, ye = 1850, 1869
    ti = time_interval(f"{ys}-01-01T00:00:00", f"{ye}-12-31T23:59:59")

    months = [3, 4, 5]
    days = [5, 6]

    tc1 = time_components(month=["mar", "apr", "may"], day=days)
    tc2 = time_components(month=months, day=days)

    kwargs = {"output_dir": tmpdir, "output_type": "xarray"}

    for tc in (tc1, tc2):
        ds = subset(
            mini_esgf_data["CMIP6_SICONC_DAY"], time=ti, time_components=tc, **kwargs
        )[0]

        assert set(ds.time.dt.month.values) == set(months)
        assert set(ds.time.dt.day.values) == set(days)
        assert len(ds.time.values) == (ye - ys + 1) * len(months) * len(days)


def test_subset_by_time_series_and_components_month_day(tmpdir, mini_esgf_data):
    # CMIP6_SICONC_DAY: 18500101-20141231 ;  n_times = 60225
    ys, ye = 1850, 1869
    req_times = [
        tm.isoformat()
        for tm in xr.open_dataset(mini_esgf_data["CMIP6_SICONC_DAY"]).time.values
        if ys <= tm.year <= ye
    ]

    ts = time_series(req_times)
    months = [3, 4, 5]
    days = [5, 6]

    tc1 = time_components(month=["mar", "apr", "may"], day=days)
    tc2 = time_components(month=months, day=days)

    kwargs = {"output_dir": tmpdir, "output_type": "xarray"}

    for tc in (tc1, tc2):
        ds = subset(
            mini_esgf_data["CMIP6_SICONC_DAY"], time=ts, time_components=tc, **kwargs
        )[0]

        assert set(ds.time.dt.month.values) == set(months)
        assert set(ds.time.dt.day.values) == set(days)
        assert len(ds.time.values) == (ye - ys + 1) * len(months) * len(days)


def test_subset_by_area_and_components_month_day(tmpdir, mini_esgf_data):
    # CMIP6_SICONC_DAY: 18500101-20141231 ;  n_times = 60225
    ys, ye = 1850, 1869
    ti = time_interval(f"{ys}-01-01T00:00:00", f"{ye}-12-31T23:59:59")

    months = [3, 4, 5]
    days = [5, 6]

    tc1 = time_components(month=["mar", "apr", "may"], day=days)
    tc2 = time_components(month=months, day=days)

    area = area_parameter.AreaParameter((20, 30.0, 150, 70.0))

    kwargs = {"output_dir": tmpdir, "output_type": "xarray"}

    for tc in (tc1, tc2):
        ds = subset(
            mini_esgf_data["CMIP6_SICONC_DAY"],
            time=ti,
            time_components=tc,
            area=area,
            **kwargs,
        )[0]

        assert set(ds.time.dt.month.values) == set(months)
        assert set(ds.time.dt.day.values) == set(days)
        assert len(ds.time.values) == (ye - ys + 1) * len(months) * len(days)


def test_subset_nc_no_fill_value(nimbus, tmpdir, mini_esgf_data):
    """Tests clisops subset function with a time subset."""
    result = subset(
        ds=nimbus.fetch("cmip5/tas_Amon_HadGEM2-ES_rcp85_r1i1p1_200512-203011.nc"),
        time=time_interval("2005-01-01T00:00:00", "2020-12-30T00:00:00"),
        output_dir=tmpdir,
        output_type="nc",
        file_namer="simple",
    )

    # check that with just opening the file with xarray, saving to netcdf, then opening again, these fill values get added
    ds = _load_ds(mini_esgf_data["CMIP5_TAS"])
    ds.to_netcdf(f"{tmpdir}/test_fill_values.nc")
    ds = _load_ds(f"{tmpdir}/test_fill_values.nc")

    # assert np.isnan(float(ds.time.encoding.get("_FillValue")))
    assert np.isnan(float(ds.lat.encoding.get("_FillValue")))
    assert np.isnan(float(ds.lon.encoding.get("_FillValue")))
    assert np.isnan(float(ds.height.encoding.get("_FillValue")))

    assert np.isnan(float(ds.lat_bnds.encoding.get("_FillValue")))
    assert np.isnan(float(ds.lon_bnds.encoding.get("_FillValue")))
    assert np.isnan(float(ds.time_bnds.encoding.get("_FillValue")))

    # check that there is no fill value in encoding for coordinate variables and bounds
    res = _load_ds(result)
    assert "_FillValue" not in res.time.encoding
    assert "_FillValue" not in res.lat.encoding
    assert "_FillValue" not in res.lon.encoding
    assert "_FillValue" not in res.height.encoding

    assert "_FillValue" not in res.lat_bnds.encoding
    assert "_FillValue" not in res.lon_bnds.encoding
    assert "_FillValue" not in res.time_bnds.encoding


def test_subset_cmip5_nc_consistent_bounds(nimbus, tmpdir):
    """Tests clisops subset function with a time subset and check the metadata"""
    result = subset(
        ds=nimbus.fetch("cmip5/tas_Amon_HadGEM2-ES_rcp85_r1i1p1_200512-203011.nc"),
        time=time_interval("2005-01-01T00:00:00", "2020-12-30T00:00:00"),
        output_dir=tmpdir,
        output_type="nc",
        file_namer="simple",
    )
    res = _load_ds(result)
    # check fill value in bounds
    assert "_FillValue" not in res.lat_bnds.encoding
    assert "_FillValue" not in res.lon_bnds.encoding
    assert "_FillValue" not in res.time_bnds.encoding
    # check fill value in coordinates
    assert "_FillValue" not in res.time.encoding
    assert "_FillValue" not in res.lat.encoding
    assert "_FillValue" not in res.lon.encoding
    assert "_FillValue" not in res.height.encoding
    # check coordinates in bounds
    assert "coordinates" not in res.lat_bnds.encoding
    assert "coordinates" not in res.lon_bnds.encoding
    assert "coordinates" not in res.time_bnds.encoding


def test_subset_cmip6_nc_consistent_bounds(nimbus, tmpdir, mini_esgf_data):
    """Tests clisops subset function with a time subset and check the metadata"""
    result = subset(
        ds=mini_esgf_data["CMIP6_TASMIN"],
        time=time_interval("2010-01-01T00:00:00", "2010-12-31T00:00:00"),
        output_dir=tmpdir,
        output_type="nc",
        file_namer="simple",
    )
    res = _load_ds(result)
    # check fill value in bounds
    assert "_FillValue" not in res.lat_bnds.encoding
    assert "_FillValue" not in res.lon_bnds.encoding
    assert "_FillValue" not in res.time_bnds.encoding
    # check fill value in coordinates
    assert "_FillValue" not in res.time.encoding
    assert "_FillValue" not in res.lat.encoding
    assert "_FillValue" not in res.lon.encoding
    assert "_FillValue" not in res.height.encoding
    # check coordinates in bounds
    assert "coordinates" not in res.lat_bnds.encoding
    assert "coordinates" not in res.lon_bnds.encoding
    assert "coordinates" not in res.time_bnds.encoding


def test_subset_cmip6_issue_308_fillvalue(tmpdir, capsys, mini_esgf_data):
    """Tests clisops subset function with a time subset and check the metadata.

    Notes
    -----
    This test is used for fillvalue issues. See: https://github.com/roocs/clisops/issues/308
    """
    from clisops.utils.common import enable_logging
    from clisops.utils.testing import ContextLogger

    with ContextLogger():
        enable_logging()
        result = subset(
            ds=mini_esgf_data["CMIP6_FILLVALUE"],
            time=time_interval("2000-01-01T00:00:00", "2000-12-31T00:00:00"),
            output_dir=tmpdir,
            output_type="nc",
            file_namer="simple",
        )
        res = _load_ds(result)
        # check fill value in bounds
        assert "_FillValue" not in res.lat_bnds.encoding
        assert "_FillValue" not in res.lon_bnds.encoding
        assert "_FillValue" not in res.time_bnds.encoding
        # xarray should set the appropriate dtype
        assert res.tas.encoding["_FillValue"].dtype == np.float32
        assert res.tas.encoding["missing_value"].dtype == np.float32
        captured = capsys.readouterr()
        assert (
            "The defined _FillValue and missing_value for 'tas' are not the same '1.0000000200408773e+20' != '1e+20'. Setting '1e+20' for both."
            in captured.err
        )<|MERGE_RESOLUTION|>--- conflicted
+++ resolved
@@ -16,44 +16,11 @@
     time_series,
 )
 
-<<<<<<< HEAD
-from _common import (
-    C3S_CMIP5_TSICE,
-    CMIP5_MRSOS_MULTIPLE_TIME_STEPS,
-    CMIP5_RH,
-    CMIP5_TAS,
-    CMIP5_WRONG_CF_UNITS,
-    CMIP5_ZOSTOGA,
-    CMIP6_AREACELLO,
-    CMIP6_FILLVALUE,
-    CMIP6_MRSOFC,
-    CMIP6_RLDS,
-    CMIP6_RLDS_ONE_TIME_STEP,
-    CMIP6_RLUS_ONE_TIME_STEP,
-    CMIP6_SFTOF,
-    CMIP6_SICONC,
-    CMIP6_SICONC_DAY,
-    CMIP6_TA,
-    CMIP6_TAS_DAY,
-    CMIP6_TASMIN,
-    CMIP6_TOS,
-    CMIP6_TOS_CNRM,
-    CMIP6_TOS_ONE_TIME_STEP,
-    ATLAS_v0_CMIP6,
-    ATLAS_v0_CORDEX_NAM,
-    ATLAS_v1_CMIP5,
-    ATLAS_v1_EOBS,
-    ATLAS_v1_EOBS_GRID,
-    ATLAS_v1_ERA5,
-    _check_output_nc,
-    assert_vars_equal,
-)
-=======
->>>>>>> 5834d0cb
 from clisops import CONFIG
 from clisops.ops.subset import Subset, subset
 from clisops.utils.dataset_utils import determine_lon_lat_range
 from clisops.utils.output_utils import _format_time  # noqa
+from tests.conftest import mini_esgf_data
 
 
 def _load_ds(fpath: Union[str, Path]):
@@ -555,23 +522,18 @@
     assert "do_i_get_written" in result[0].variables
 
 
-<<<<<<< HEAD
-def test_coord_variables_exist(load_esgf_test_data):
-=======
-@pytest.mark.skipif(Path("/gws").is_dir() is False, reason="data not available")
-def test_coord_variables_exist(c3s_cmip5_tsice):
->>>>>>> 5834d0cb
+def test_coord_variables_exist(mini_esgf_data):
     """
     check coord variables e.g. lat/lon when original data
     is on an irregular grid exist in output dataset
     """
-    ds = _load_ds(c3s_cmip5_tsice)
+    ds = _load_ds(mini_esgf_data["C3S_CMIP5_TSICE"])
 
     assert "lat" in ds.coords
     assert "lon" in ds.coords
 
     result = subset(
-        ds=c3s_cmip5_tsice,
+        ds=mini_esgf_data["C3S_CMIP5_TSICE"],
         time=time_interval("2005-01-01T00:00:00", "2020-12-30T00:00:00"),
         area=(0.0, 10.0, 10.0, 65.0),
         output_type="xarray",
@@ -581,22 +543,12 @@
     assert "lon" in result[0].coords
 
 
-<<<<<<< HEAD
-def test_coord_variables_subsetted_i_j():
-=======
-@pytest.mark.skipif(Path("/gws").is_dir() is False, reason="data not available")
-def test_coord_variables_subsetted_i_j(c3s_cmip5_tsice):
->>>>>>> 5834d0cb
+def test_coord_variables_subsetted_i_j(mini_esgf_data):
     """
     check coord variables e.g. lat/lon when original data
     is on an irregular grid are subsetted correctly in output dataset
     """
-<<<<<<< HEAD
-    ds = _load_ds(C3S_CMIP5_TSICE)
-=======
-
-    ds = _load_ds(c3s_cmip5_tsice)
->>>>>>> 5834d0cb
+    ds = _load_ds(mini_esgf_data["C3S_CMIP5_TSICE"])
 
     assert "lat" in ds.coords
     assert "lon" in ds.coords
@@ -606,7 +558,7 @@
     area = (50, -65.0, 250.0, 65.0)
 
     result = subset(
-        ds=c3s_cmip5_tsice,
+        ds=mini_esgf_data["C3S_CMIP5_TSICE"],
         time=time_interval("2005-01-01T00:00:00", "2020-12-30T00:00:00"),
         area=area,
         output_type="xarray",
@@ -631,22 +583,12 @@
     assert np.all(out.lat.values[mask1.values] <= area[3])
 
 
-<<<<<<< HEAD
-def test_coord_variables_subsetted_rlat_rlon():
-=======
-@pytest.mark.skipif(Path("/gws").is_dir() is False, reason="data not available")
-def test_coord_variables_subsetted_rlat_rlon(c3s_cmip5_tos):
->>>>>>> 5834d0cb
+def test_coord_variables_subsetted_rlat_rlon(mini_esgf_data):
     """
     check coord variables e.g. lat/lon when original data
     is on an irregular grid are subsetted correctly in output dataset
     """
-<<<<<<< HEAD
-    ds = _load_ds(CMIP5_WRONG_CF_UNITS)
-=======
-
-    ds = _load_ds(c3s_cmip5_tos)
->>>>>>> 5834d0cb
+    ds = _load_ds(mini_esgf_data["CMIP5_WRONG_CF_UNITS"])
 
     assert "lat" in ds.coords
     assert "lon" in ds.coords
@@ -656,11 +598,7 @@
     area = (5.0, 10.0, 20.0, 65.0)
 
     result = subset(
-<<<<<<< HEAD
-        ds=CMIP5_WRONG_CF_UNITS,
-=======
-        ds=c3s_cmip5_tos,
->>>>>>> 5834d0cb
+        ds=mini_esgf_data["CMIP5_WRONG_CF_UNITS"],
         time=time_interval("2005-01-01T00:00:00", "2020-12-30T00:00:00"),
         area=area,
         output_type="xarray",
@@ -735,9 +673,9 @@
     assert str(exc.value) == "'Dataset' object has no attribute 'time'"
 
 
-def test_cross_prime_meridian(tmpdir):
+def test_cross_prime_meridian(tmpdir, mini_esgf_data, check_output_nc):
     """Test subset with crossing prime meridian"""
-    ds = _load_ds(CMIP6_TAS_DAY)
+    ds = _load_ds(mini_esgf_data["CMIP6_TAS_DAY"])
 
     result = subset(
         ds=ds,
@@ -747,22 +685,12 @@
         file_namer="simple",
     )
 
-    _check_output_nc(result)
-
-
-<<<<<<< HEAD
-def test_do_not_cross_prime_meridian(tmpdir):
+    check_output_nc(result)
+
+
+def test_do_not_cross_prime_meridian(tmpdir, mini_esgf_data, check_output_nc):
     """Test subset without crossing prime meridian"""
-    ds = _load_ds(CMIP6_TAS_DAY)
-=======
-# test it works when not crossing 0 meridian
-@pytest.mark.skipif(Path("/badc").is_dir() is False, reason="data not available")
-def test_do_not_cross_prime_meridian(tmpdir, check_output_nc):
-    ds = _load_ds(
-        "/badc/cmip6/data/CMIP6/ScenarioMIP/MIROC/MIROC6/ssp119/r1i1p1f1/day/tas/gn/v20191016"
-        "/tas_day_MIROC6_ssp119_r1i1p1f1_gn_20150101-20241231.nc"
-    )
->>>>>>> 5834d0cb
+    ds = _load_ds(mini_esgf_data["CMIP6_TAS_DAY"])
 
     result = subset(
         ds=ds,
@@ -775,18 +703,9 @@
     check_output_nc(result)
 
 
-<<<<<<< HEAD
-def test_0_360_no_cross(tmpdir, load_esgf_test_data):
-    ds = _load_ds(CMIP6_RLDS_ONE_TIME_STEP)
-
-=======
-@pytest.mark.skipif(Path("/badc").is_dir() is False, reason="data not available")
-def test_0_360_no_cross(tmpdir, check_output_nc):
-    ds = _load_ds(
-        "/badc/cmip6/data/CMIP6/CMIP/IPSL/IPSL-CM6A-LR/historical/r1i1p1f1/Amon/rlds/gr/v20180803"
-        "/rlds_Amon_IPSL-CM6A-LR_historical_r1i1p1f1_gr_185001-201412.nc"
-    )
->>>>>>> 5834d0cb
+def test_0_360_no_cross(tmpdir, mini_esgf_data, check_output_nc):
+    ds = _load_ds(mini_esgf_data["CMIP6_RLDS_ONE_TIME_STEP"])
+
     result = subset(
         ds=ds,
         area=(10.0, -90.0, 200.0, 90.0),
@@ -798,8 +717,8 @@
     check_output_nc(result)
 
 
-def test_0_360_cross(tmpdir, load_esgf_test_data):
-    ds = _load_ds(CMIP6_RLDS)
+def test_0_360_cross(tmpdir, mini_esgf_data, check_output_nc):
+    ds = _load_ds(mini_esgf_data["CMIP6_RLDS"])
 
     result = subset(
         ds=ds,
@@ -808,17 +727,12 @@
         output_type="nc",
         file_namer="simple",
     )
-    _check_output_nc(result)
-
-
-<<<<<<< HEAD
-def test_300_60_no_cross(tmpdir):
-=======
-@pytest.mark.skipif(Path("/badc").is_dir() is False, reason="data not available")
+    check_output_nc(result)
+
+
 def test_300_60_no_cross(tmpdir, check_output_nc):
->>>>>>> 5834d0cb
     # longitude is -300 to 60
-    ds = _load_ds(CMIP6_AREACELLO)
+    ds = _load_ds(mini_esgf_data["CMIP6_AREACELLO"])
 
     result = subset(
         ds=ds,
@@ -831,14 +745,9 @@
     check_output_nc(result)
 
 
-<<<<<<< HEAD
-def test_300_60_cross(tmpdir):
-=======
-@pytest.mark.skipif(Path("/badc").is_dir() is False, reason="data not available")
-def test_300_60_cross(tmpdir, check_output_nc):
->>>>>>> 5834d0cb
+def test_300_60_cross(tmpdir, mini_esgf_data, check_output_nc):
     # longitude is -300 to 60
-    ds = _load_ds(CMIP6_AREACELLO)
+    ds = _load_ds(mini_esgf_data["CMIP6_AREACELLO"])
 
     result = subset(
         ds=ds,
@@ -851,8 +760,8 @@
     check_output_nc(result)
 
 
-def test_roll_positive_real_data(load_esgf_test_data):
-    ds = _load_ds(CMIP6_RLUS_ONE_TIME_STEP)
+def test_roll_positive_real_data(mini_esgf_data):
+    ds = _load_ds(mini_esgf_data["CMIP6_RLUS_ONE_TIME_STEP"])
 
     area = (-50.0, -90.0, 100.0, 90.0)
 
@@ -893,8 +802,8 @@
     )
 
 
-def test_lon_alignment_curvilinear_grid():
-    ds = _load_ds(CMIP6_SFTOF)
+def test_lon_alignment_curvilinear_grid(mini_esgf_data):
+    ds = _load_ds(mini_esgf_data["CMIP6_SFTOF"])
 
     # Assert lon frame is (0, 360)
     x0, x1, *y = determine_lon_lat_range(
@@ -1155,8 +1064,8 @@
     )
 
 
-def test_curvilinear_ds_no_data_in_bbox_real_data():
-    ds = _load_ds(CMIP6_TOS_CNRM)
+def test_curvilinear_ds_no_data_in_bbox_real_data(mini_esgf_data):
+    ds = _load_ds(mini_esgf_data["CMIP6_TOS_CNRM"])
     with pytest.raises(ValueError) as exc:
         subset(
             ds=ds,
@@ -1170,8 +1079,8 @@
     )
 
 
-def test_curvilinear_ds_no_data_in_bbox_real_data_swap_lat():
-    ds = _load_ds(CMIP6_TOS_CNRM)
+def test_curvilinear_ds_no_data_in_bbox_real_data_swap_lat(mini_esgf_data):
+    ds = _load_ds(mini_esgf_data["CMIP6_TOS_CNRM"])
     with pytest.raises(ValueError) as exc:
         subset(
             ds=ds,
